{
<<<<<<< HEAD
  "requires" : [ "java", "exhibitor" ],
  "single_source" : {
    "kind" : "url_extract",
    "url" : "https://s3.amazonaws.com/downloads.mesosphere.io/metronome/builds/0.6.65-50400db/metronome-0.6.65-50400db.tgz",
    "sha1" : "2fc7e215a94a02acaa975ec04ebbbb81b0077467"
=======
  "requires": [
    "java",
    "exhibitor"
  ],
  "single_source": {
    "kind": "url_extract",
    "url": "https://s3.amazonaws.com/downloads.mesosphere.io/metronome/builds/0.6.65-50400db/metronome-0.6.65-50400db.tgz",
    "sha1": "2fc7e215a94a02acaa975ec04ebbbb81b0077467"
>>>>>>> f895a7a8
  },
  "username" : "dcos_metronome"
}<|MERGE_RESOLUTION|>--- conflicted
+++ resolved
@@ -1,11 +1,4 @@
 {
-<<<<<<< HEAD
-  "requires" : [ "java", "exhibitor" ],
-  "single_source" : {
-    "kind" : "url_extract",
-    "url" : "https://s3.amazonaws.com/downloads.mesosphere.io/metronome/builds/0.6.65-50400db/metronome-0.6.65-50400db.tgz",
-    "sha1" : "2fc7e215a94a02acaa975ec04ebbbb81b0077467"
-=======
   "requires": [
     "java",
     "exhibitor"
@@ -14,7 +7,7 @@
     "kind": "url_extract",
     "url": "https://s3.amazonaws.com/downloads.mesosphere.io/metronome/builds/0.6.65-50400db/metronome-0.6.65-50400db.tgz",
     "sha1": "2fc7e215a94a02acaa975ec04ebbbb81b0077467"
->>>>>>> f895a7a8
   },
-  "username" : "dcos_metronome"
+  "username": "dcos_metronome",
+  "state_directory": true
 }