--- conflicted
+++ resolved
@@ -8,13 +8,8 @@
   "single_source": {
     "kind": "git",
     "git": "https://github.com/mesosphere/mesos",
-<<<<<<< HEAD
-    "ref": "a16cc41e3499f8bc367f85f558c683b58589fecf",
-    "ref_origin": "dcos-mesos-1.4.x-nightly-5746f98ff"
-=======
     "ref": "c8bfe874c68cdf6b9d7e4b7ab0dd81c45b26bc79",
     "ref_origin" : "dcos-mesos-1.4.x-92d988c"
->>>>>>> 4e366685
   },
   "environment": {
     "JAVA_LIBRARY_PATH": "/opt/mesosphere/lib",
