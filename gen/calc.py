""" This module contains the logic for specifying and validating the top-level
DC/OS configuration from user arguments

The data structure called 'entry' is what defines which validation checks
should be run, how arguments should be calculated, which arguments should have
set defaults, which arguments should be user specified, and how some arguments
should be calculated.

HOW THIS WORKS:
    The ARGUMENT NAME in the validate and calculate functions correspond
    to the FIELD FROM THE INPUT (config.yaml).

Notes:
validate_* function: the arguments it takes will define the arguments which the
    function is evaluated against. All validations are performed at once

argument calculation functions: like validation function, the arguments specified
    will be pulled from the Source or user arguments. These function can be used
    for both 'default' and 'must'


See gen.internals for more on how the nuts and bolts of this process works
"""
import collections
import ipaddress
import json
import os
import re
import socket
import string
from math import floor
from subprocess import check_output

import schema
import yaml

import gen.internals
import pkgpanda.exceptions
from pkgpanda import PackageId
from pkgpanda.util import hash_checkout, hash_str


CHECK_SEARCH_PATH = '/opt/mesosphere/bin:/usr/bin:/bin:/sbin'


def type_str(value):
    return type(value).__name__


def check_duplicates(items: list):
    counter = collections.Counter(items)
    duplicates = dict(filter(lambda x: x[1] > 1, counter.items()))
    assert not duplicates, 'List cannot contain duplicates: {}'.format(
        ', '.join('{} appears {} times'.format(*item) for item in duplicates.items()))


def validate_true_false(val) -> None:
    gen.internals.validate_one_of(val, ['true', 'false'])


def validate_int_in_range(value, low, high):
    try:
        int_value = int(value)
    except ValueError as ex:
        raise AssertionError('Must be an integer but got a {}: {}'.format(type_str(value), value)) from ex

    # Only a lower bound
    if high is None:
        assert low <= int_value, 'Must be above {}'.format(low)
    else:
        assert low <= int_value <= high, 'Must be between {} and {} inclusive'.format(low, high)


def validate_json_list(value):
    try:
        items = json.loads(value)
    except ValueError as ex:
        raise AssertionError("Must be a JSON formatted list, but couldn't be parsed the given "
                             "value `{}` as one because of: {}".format(value, ex)) from ex
    assert isinstance(items, list), "Must be a JSON list. Got a {}".format(type_str(items))

    non_str = list(filter(lambda x: not isinstance(x, str), items))
    assert not non_str, "Items in list must be strings, got invalid values: {}".format(
        ", ".join("{} type {}".format(elem, type_str(elem)) for elem in non_str))
    return items


def valid_ipv4_address(ip):
    try:
        socket.inet_pton(socket.AF_INET, ip)
        return True
    except OSError:
        return False
    except TypeError:
        return False


def validate_ipv4_addresses(ips: list):
    invalid_ips = []
    for ip in ips:
        if not valid_ipv4_address(ip):
            invalid_ips.append(ip)
    assert not invalid_ips, 'Invalid IPv4 addresses in list: {}'.format(', '.join(invalid_ips))


def validate_absolute_path(path):
    if not path.startswith('/'):
        raise AssertionError('Must be an absolute filesystem path starting with /')


def valid_ipv6_address(ip6):
    try:
        socket.inet_pton(socket.AF_INET6, ip6)
        return True
    except OSError:
        return False
    except TypeError:
        return False


def validate_ipv6_addresses(ip6s: list):
    invalid_ip6s = []
    for ip6 in ip6s:
        if not valid_ipv6_address(ip6):
            invalid_ip6s.append(ip6)
    assert not invalid_ip6s, 'Invalid IPv6 addresses in list: {}'.format(', '.join(invalid_ip6s))


def validate_ip_list(json_str: str):
    nodes_list = validate_json_list(json_str)
    check_duplicates(nodes_list)
    validate_ipv4_addresses(nodes_list)


def validate_ip_port_list(json_str: str):
    nodes_list = validate_json_list(json_str)
    check_duplicates(nodes_list)
    # Create a list of only ip addresses by spliting the port from the node. Use the resulting
    # ip_list to validate that it is an ipv4 address. If the port was specified, validate its
    # value is between 1 and 65535.
    ip_list = []
    for node in nodes_list:
        ip, separator, port = node.rpartition(':')
        if not separator:
            ip = node
        else:
            validate_int_in_range(port, 1, 65535)
        ip_list.append(ip)
    validate_ipv4_addresses(ip_list)


def calculate_environment_variable(name):
    value = os.getenv(name)
    assert value is not None, "{} must be a set environment variable".format(name)
    return value


def calulate_dcos_image_commit():
    dcos_image_commit = os.getenv('DCOS_IMAGE_COMMIT', None)

    if dcos_image_commit is None:
        dcos_image_commit = check_output(['git', 'rev-parse', 'HEAD']).decode('utf-8').strip()

    assert dcos_image_commit is not None, "Unable to set dcos_image_commit from teamcity or git."

    return dcos_image_commit


def calculate_resolvers_str(resolvers):
    # Validation because accidentally slicing a string instead of indexing a
    # list of resolvers then finding out at cluster launch is painful.
    resolvers = json.loads(resolvers)
    return ",".join(resolvers)


def calculate_mesos_dns_resolvers_str(resolvers):
    resolver_list = json.loads(resolvers)

    # Mesos-DNS unfortunately requires completley different config parameters
    # for saying "Don't resolve / reject non-Mesos-DNS requests" than "there are
    # no upstream resolvers". As such, if resolvers is given output that.
    # Otherwise output the option externalOn which means "don't try resolving
    # external queries / just fail fast without an error."
    # This logic _should_ live in the Jinja template but it unfortunately can't
    # because the "unset argument detection" in Jinja doesn't work around using
    # jinja functions (the function names show up as unset arguments...).
    # As such, generate the full JSON line and replace it in the manner given
    # above.
    if len(resolver_list) > 0:
        return '"resolvers": ' + resolvers
    else:
        return '"externalOn": false'


def validate_mesos_log_retention_mb(mesos_log_retention_mb):
    assert int(mesos_log_retention_mb) >= 1024, "Must retain at least 1024 MB of logs"


def validate_mesos_container_log_sink(mesos_container_log_sink):
    assert mesos_container_log_sink in ['journald', 'logrotate', 'journald+logrotate'], \
        "Container logs must go to 'journald', 'logrotate', or 'journald+logrotate'."


def calculate_mesos_log_retention_count(mesos_log_retention_mb):
    # Determine how many 256 MB log chunks can be fit into the given size.
    # We assume a 90% compression factor; logs are compressed after 2 rotations.
    # We return the number of times the log can be rotated by logrotate;
    # this is one less than the total number of log file retained.
    return str(int(1 + (int(mesos_log_retention_mb) - 512) / 256 * 10))


def calculate_mesos_log_directory_max_files(mesos_log_retention_mb):
    # We allow some maximum number of temporary/random files in the
    # Mesos log directory.  This maximum takes into account the number
    # of rotated logs that stay in the archive subdirectory.
    return str(25 + int(calculate_mesos_log_retention_count(mesos_log_retention_mb)))


def calculate_ip_detect_contents(ip_detect_filename):
    assert os.path.exists(ip_detect_filename), "ip-detect script `{}` must exist".format(ip_detect_filename)
    return yaml.dump(open(ip_detect_filename, encoding='utf-8').read())


def calculate_ip_detect_public_contents(ip_detect_contents, ip_detect_public_filename):
    if ip_detect_public_filename != '':
        return calculate_ip_detect_contents(ip_detect_public_filename)
    return ip_detect_contents


def calculate_rexray_config_contents(rexray_config):
    return yaml.dump(
        # Assume block style YAML (not flow) for REX-Ray config.
        yaml.dump(json.loads(rexray_config), default_flow_style=False)
    )


def validate_json_dictionary(data):
    # TODO(cmaloney): Pull validate_json() out.
    try:
        loaded = json.loads(data)
        assert isinstance(loaded, dict), "Must be a JSON dictionary. Got a {}".format(type_str(loaded))
        return loaded
    except ValueError as ex:
        raise AssertionError("Must be valid JSON. Got: {}".format(data)) from ex


def calculate_gen_resolvconf_search(dns_search):
    if len(dns_search) > 0:
        return "SEARCH=" + dns_search
    else:
        return ""


def calculate_mesos_hooks(dcos_remove_dockercfg_enable):
    if dcos_remove_dockercfg_enable == 'true':
        return "com_mesosphere_dcos_RemoverHook"
    else:
        return ""


def calculate_use_mesos_hooks(mesos_hooks):
    if mesos_hooks == "":
        return "false"
    else:
        return "true"


def validate_network_default_name(dcos_overlay_network_default_name, dcos_overlay_network):
    try:
        overlay_network = json.loads(dcos_overlay_network)
    except ValueError as ex:
        raise AssertionError("Provided input was not valid JSON: {}".format(dcos_overlay_network)) from ex

    overlay_names = map(lambda overlay: overlay['name'], overlay_network['overlays'])

    assert dcos_overlay_network_default_name in overlay_names, (
        "Default overlay network name does not reference a defined overlay network: {}".format(
            dcos_overlay_network_default_name))


def validate_dcos_ucr_default_bridge_subnet(dcos_ucr_default_bridge_subnet):
    try:
        ipaddress.ip_network(dcos_ucr_default_bridge_subnet)
    except ValueError as ex:
        raise AssertionError(
            "Incorrect value for dcos_ucr_default_bridge_subnet: {}."
            " Only IPv4 subnets are allowed".format(dcos_ucr_default_bridge_subnet)) from ex


def validate_dcos_overlay_network(dcos_overlay_network):
    try:
        overlay_network = json.loads(dcos_overlay_network)
    except ValueError as ex:
        raise AssertionError("Provided input was not valid JSON: {}".format(dcos_overlay_network)) from ex

    # Check the VTEP IP, VTEP MAC keys are present in the overlay
    # configuration
    assert 'vtep_subnet' in overlay_network.keys(), (
        'Missing "vtep_subnet" in overlay configuration {}'.format(overlay_network))

    try:
        ipaddress.ip_network(overlay_network['vtep_subnet'])
    except ValueError as ex:
        raise AssertionError(
            "Incorrect value for vtep_subnet: {}."
            " Only IPv4 values are allowed".format(overlay_network['vtep_subnet'])) from ex

    assert 'vtep_subnet6' in overlay_network.keys(), (
        'Missing "vtep_subnet6" in overlay configuration {}'.format(overlay_network))

    try:
        ipaddress.ip_network(overlay_network['vtep_subnet6'])
    except ValueError as ex:
        raise AssertionError(
            "Incorrect value for vtep_subnet6: {}."
            " Only IPv6 values are allowed".format(overlay_network['vtep_subnet6'])) from ex

    assert 'vtep_mac_oui' in overlay_network.keys(), (
        'Missing "vtep_mac_oui" in overlay configuration {}'.format(overlay_network))

    assert 'overlays' in overlay_network.keys(), (
        'Missing "overlays" in overlay configuration {}'.format(overlay_network))
    assert len(overlay_network['overlays']) > 0, (
        'We need at least one overlay network configuration {}'.format(overlay_network))

    for overlay in overlay_network['overlays']:
        assert (len(overlay['name']) <= 13), (
            "Overlay name cannot exceed 13 characters:{}".format(overlay['name']))

        if overlay['name'] == 'dcos':
            try:
                ipaddress.ip_network(overlay['subnet'])
            except ValueError as ex:
                raise AssertionError(
                    "Incorrect value for overlay subnet {}."
                    " Only IPv4 values are allowed".format(overlay['subnet'])) from ex
        elif overlay['name'] == 'dcos6':
            try:
                ipaddress.ip_network(overlay['subnet6'])
            except ValueError as ex:
                raise AssertionError(
                    "Incorrect value for overlay subnet6 {}."
                    " Only IPv6 values are allowed".format(overlay_network['subnet6'])) from ex


def validate_num_masters(num_masters):
    assert int(num_masters) in [1, 3, 5, 7, 9], "Must have 1, 3, 5, 7, or 9 masters. Found {}".format(num_masters)


def validate_bootstrap_url(bootstrap_url):
    assert len(bootstrap_url) > 1, "Should be a url (http://example.com/bar or file:///path/to/local/cache)"
    assert bootstrap_url[-1] != '/', "Must not end in a '/'"


def validate_channel_name(channel_name):
    assert len(channel_name) > 1, "Must be more than 2 characters"
    assert channel_name[0] != '/', "Must not start with a '/'"
    assert channel_name[-1] != '/', "Must not end with a '/'"


def validate_dns_search(dns_search):
    assert '\n' not in dns_search, "Newlines are not allowed"
    assert ',' not in dns_search, "Commas are not allowed"

    # resolv.conf requirements
    assert len(dns_search) < 256, "Must be less than 256 characters long"
    assert len(dns_search.split()) <= 6, "Must contain no more than 6 domains"


def validate_master_list(master_list):
    return validate_ip_list(master_list)


def validate_resolvers(resolvers):
    return validate_ip_port_list(resolvers)


def validate_mesos_dns_ip_sources(mesos_dns_ip_sources):
    return validate_json_list(mesos_dns_ip_sources)


def calc_num_masters(master_list):
    return str(len(json.loads(master_list)))


def calculate_config_id(dcos_image_commit, template_filenames, sources_id):
    return hash_checkout({
        "commit": dcos_image_commit,
        "template_filenames": json.loads(template_filenames),
        "sources_id": sources_id})


def calculate_config_package_ids(config_package_names, config_id):
    def get_config_package_id(config_package_name):
        pkg_id_str = "{}--setup_{}".format(config_package_name, config_id)
        # validate the pkg_id_str generated is a valid PackageId
        return pkg_id_str

    return json.dumps(list(sorted(map(get_config_package_id, json.loads(config_package_names)))))


def calculate_cluster_packages(config_package_ids, package_ids):
    return json.dumps(sorted(json.loads(config_package_ids) + json.loads(package_ids)))


def calculate_cluster_package_list_id(cluster_packages):
    return hash_str(cluster_packages)


def validate_cluster_packages(cluster_packages):
    pkg_id_list = json.loads(cluster_packages)
    for pkg_id in pkg_id_list:
        try:
            PackageId(pkg_id)
        except pkgpanda.exceptions.ValidationError as ex:
            raise AssertionError(str(ex)) from ex


def calculate_no_proxy(no_proxy):
    user_proxy_config = validate_json_list(no_proxy)
    return ",".join(['.mesos,.thisdcos.directory,.dcos.directory,.zk,127.0.0.1,localhost'] + user_proxy_config)


def validate_zk_hosts(exhibitor_zk_hosts):
    # TODO(malnick) Add validation of IPv4 address and port to this
    assert not exhibitor_zk_hosts.startswith('zk://'), "Must be of the form `host:port,host:port', not start with zk://"


def validate_zk_path(exhibitor_zk_path):
    assert exhibitor_zk_path.startswith('/'), "Must be of the form /path/to/znode"


def calculate_exhibitor_static_ensemble(master_list):
    masters = json.loads(master_list)
    masters.sort()
    return ','.join(['%d:%s' % (i + 1, m) for i, m in enumerate(masters)])


def calculate_exhibitor_admin_password_enabled(exhibitor_admin_password):
    if exhibitor_admin_password:
        return 'true'
    return 'false'


def calculate_adminrouter_auth_enabled(oauth_enabled):
    return oauth_enabled


def calculate_mesos_isolation(enable_gpu_isolation):
    isolators = ('cgroups/cpu,cgroups/mem,cgroups/blkio,disk/du,network/cni,filesystem/linux,'
                 'docker/runtime,docker/volume,volume/sandbox_path,volume/secret,posix/rlimits,'
                 'namespaces/pid,linux/capabilities,com_mesosphere_MetricsIsolatorModule')
    if enable_gpu_isolation == 'true':
        isolators += ',cgroups/devices,gpu/nvidia'
    return isolators


def validate_os_type(os_type):
    gen.internals.validate_one_of(os_type, ['coreos', 'el7'])


def validate_bootstrap_tmp_dir(bootstrap_tmp_dir):
    # Must be non_empty
    assert bootstrap_tmp_dir, "Must not be empty"

    # Should not start or end with `/`
    assert bootstrap_tmp_dir[0] != '/' and bootstrap_tmp_dir[-1] != 0, \
        "Must be an absolute path to a directory, although leave off the `/` at the beginning and end."


def calculate_dcos_l4lb_min_named_ip_erltuple(dcos_l4lb_min_named_ip):
    return ip_to_erltuple(dcos_l4lb_min_named_ip)


def calculate_dcos_l4lb_max_named_ip_erltuple(dcos_l4lb_max_named_ip):
    return ip_to_erltuple(dcos_l4lb_max_named_ip)


def ip_to_erltuple(ip):
    return '{' + ip.replace('.', ',') + '}'


def validate_dcos_l4lb_min_named_ip(dcos_l4lb_min_named_ip):
    validate_ipv4_addresses([dcos_l4lb_min_named_ip])


def validate_dcos_l4lb_max_named_ip(dcos_l4lb_max_named_ip):
    validate_ipv4_addresses([dcos_l4lb_max_named_ip])


def calculate_dcos_l4lb_min_named_ip6_erltuple(dcos_l4lb_min_named_ip6):
    return ip6_to_erltuple(dcos_l4lb_min_named_ip6)


def calculate_dcos_l4lb_max_named_ip6_erltuple(dcos_l4lb_max_named_ip6):
    return ip6_to_erltuple(dcos_l4lb_max_named_ip6)


def ip6_to_erltuple(ip6):
    expanded_ip6 = ipaddress.ip_address(ip6).exploded.replace('000', '')
    return '{16#' + expanded_ip6.replace(':', ',16#') + '}'


def validate_dcos_l4lb_min_named_ip6(dcos_l4lb_min_named_ip6):
    validate_ipv6_addresses([dcos_l4lb_min_named_ip6])


def validate_dcos_l4lb_max_named_ip6(dcos_l4lb_max_named_ip6):
    validate_ipv6_addresses([dcos_l4lb_max_named_ip6])


def calculate_docker_credentials_dcos_owned(cluster_docker_credentials):
    if cluster_docker_credentials == "{}":
        return "false"
    else:
        return "true"


def calculate_cluster_docker_credentials_path(cluster_docker_credentials_dcos_owned):
    return {
        'true': '/opt/mesosphere/etc/docker_credentials',
        'false': '/etc/mesosphere/docker_credentials'
    }[cluster_docker_credentials_dcos_owned]


def calculate_cluster_docker_registry_enabled(cluster_docker_registry_url):
    return 'false' if cluster_docker_registry_url == '' else 'true'


def calculate_profile_symlink_target_dir(profile_symlink_target):
    return os.path.dirname(profile_symlink_target)


def calculate_set(parameter):
    if parameter == '':
        return 'false'
    else:
        return 'true'


def validate_exhibitor_storage_master_discovery(master_discovery, exhibitor_storage_backend):
    if master_discovery != 'static':
        assert exhibitor_storage_backend != 'static', "When master_discovery is not static, " \
            "exhibitor_storage_backend must be non-static. Having a variable list of master which " \
            "are discovered by agents using the master_discovery method but also having a fixed " \
            "known at install time static list of master ips doesn't " \
            "`master_http_load_balancer` then exhibitor_storage_backend must not be static."


def calculate_adminrouter_tls_version_override(
        adminrouter_tls_1_0_enabled,
        adminrouter_tls_1_1_enabled,
        adminrouter_tls_1_2_enabled):
    tls_versions = list()
    if adminrouter_tls_1_0_enabled == 'true':
        tls_versions.append('TLSv1')

    if adminrouter_tls_1_1_enabled == 'true':
        tls_versions.append('TLSv1.1')

    if adminrouter_tls_1_2_enabled == 'true':
        tls_versions.append('TLSv1.2')

    tls_version_string = " ".join(tls_versions)
    return tls_version_string


def calculate_adminrouter_tls_cipher_override(adminrouter_tls_cipher_suite):
    if adminrouter_tls_cipher_suite != '':
        return 'true'
    else:
        return 'false'


def validate_adminrouter_tls_version_present(
        adminrouter_tls_1_0_enabled,
        adminrouter_tls_1_1_enabled,
        adminrouter_tls_1_2_enabled):

    tls_version_flags = [
        adminrouter_tls_1_0_enabled,
        adminrouter_tls_1_1_enabled,
        adminrouter_tls_1_2_enabled,
    ]

    enabled_tls_flags_count = len(
        [flag for flag in tls_version_flags if flag == 'true'])

    msg = (
        'At least one of adminrouter_tls_1_0_enabled, '
        'adminrouter_tls_1_1_enabled and adminrouter_tls_1_2_enabled must be '
        "set to 'true'."
    )
    assert enabled_tls_flags_count > 0, msg


def validate_s3_prefix(s3_prefix):
    # See DCOS_OSS-1353
    assert not s3_prefix.endswith('/'), "Must be a file path and cannot end in a /"


def validate_dns_bind_ip_blacklist(dns_bind_ip_blacklist):
    return validate_ip_list(dns_bind_ip_blacklist)


def validate_dns_forward_zones(dns_forward_zones):
    """
     "forward_zones": {"a.contoso.com": ["1.1.1.1:53", "2.2.2.2"],
                       "b.contoso.com": ["3.3.3.3:53", "4.4.4.4"]}
    """

    def fz_err(msg, *argv):
        msg = msg.format(*argv)
        return 'Invalid "dns_forward_zones": {}'.format(msg)

    zone_defs = None
    try:
        zone_defs = json.loads(dns_forward_zones)
    except ValueError as ex:
        error = fz_err("{} is not valid JSON: {}", dns_forward_zones, ex)
        raise AssertionError(error) from ex

    assert isinstance(zone_defs, dict), fz_err("{} is not a a dict", zone_defs)

    for k, upstreams in zone_defs.items():
        assert isinstance(upstreams, list), fz_err("{} is not a list", upstreams)
        for upstr in upstreams:
            assert isinstance(upstr, str), fz_err("{} is not a string", upstr)
            ip, sep, port = upstr.rpartition(':')
            if sep:
                validate_int_in_range(port, 1, 65535)
            else:
                ip = upstr
            assert valid_ipv4_address(ip), fz_err("{} not a valid IP address", ip)


def calculate_fair_sharing_excluded_resource_names(gpus_are_scarce):
    if gpus_are_scarce == 'true':
        return 'gpus'
    return ''


def calculate_has_mesos_max_completed_tasks_per_framework(mesos_max_completed_tasks_per_framework):
    return calculate_set(mesos_max_completed_tasks_per_framework)


def validate_mesos_max_completed_tasks_per_framework(
        mesos_max_completed_tasks_per_framework, has_mesos_max_completed_tasks_per_framework):
    if has_mesos_max_completed_tasks_per_framework == 'true':
        try:
            int(mesos_max_completed_tasks_per_framework)
        except ValueError as ex:
            raise AssertionError("Error parsing 'mesos_max_completed_tasks_per_framework' "
                                 "parameter as an integer: {}".format(ex)) from ex


def validate_mesos_recovery_timeout(mesos_recovery_timeout):
    units = ['ns', 'us', 'ms', 'secs', 'mins', 'hrs', 'days', 'weeks']

    match = re.match("([\d\.]+)(\w+)", mesos_recovery_timeout)
    assert match is not None, "Error parsing 'mesos_recovery_timeout' value: {}.".format(mesos_recovery_timeout)

    value = match.group(1)
    unit = match.group(2)

    assert value.count('.') <= 1, "Invalid decimal format."
    assert float(value) <= 2**64, "Value {} not in supported range.".format(value)
    assert unit in units, "Unit '{}' not in {}.".format(unit, units)


def calculate_check_config_contents(check_config, custom_checks, check_search_path, check_ld_library_path):

    def merged_check_config(config_a, config_b):
        # config_b overwrites config_a. Validation should assert that names won't conflict.

        def cluster_checks(config):
            return config.get('cluster_checks', {})

        def node_checks_section(config):
            return config.get('node_checks', {})

        def node_checks(config):
            return node_checks_section(config).get('checks', {})

        def prestart_node_checks(config):
            return node_checks_section(config).get('prestart', [])

        def poststart_node_checks(config):
            return node_checks_section(config).get('poststart', [])

        def merged_dict(dict_a, dict_b):
            merged = dict_a.copy()
            merged.update(dict_b)
            return merged

        merged_cluster_checks = merged_dict(cluster_checks(config_a), cluster_checks(config_b))
        merged_node_checks = {
            'checks': merged_dict(node_checks(config_a), node_checks(config_b)),
            'prestart': prestart_node_checks(config_a) + prestart_node_checks(config_b),
            'poststart': poststart_node_checks(config_a) + poststart_node_checks(config_b),
        }

        merged_config = {}
        if merged_cluster_checks:
            merged_config['cluster_checks'] = merged_cluster_checks
        if merged_node_checks['checks']:
            merged_config['node_checks'] = merged_node_checks
        return merged_config

    dcos_checks = json.loads(check_config)
    user_checks = json.loads(custom_checks)
    merged_checks = merged_check_config(user_checks, dcos_checks)
    merged_checks['check_env'] = {
        'PATH': check_search_path,
        'LD_LIBRARY_PATH': check_ld_library_path,
    }
    return yaml.dump(json.dumps(merged_checks, indent=2))


def calculate_check_config(check_time):
    check_config = {
        'node_checks': {
            'checks': {
                'components_master': {
                    'description': 'All DC/OS components are healthy.',
                    'cmd': ['/opt/mesosphere/bin/dcos-checks', '--role', 'master', 'components',
                            '--exclude=dcos-checks-poststart.timer,dcos-checks-poststart.service'],
                    'timeout': '3s',
                    'roles': ['master']
                },
                'components_agent': {
                    'description': 'All DC/OS components are healthy',
                    'cmd': ['/opt/mesosphere/bin/dcos-checks', '--role', 'agent', 'components', '--port', '61001',
                            '--exclude=dcos-checks-poststart.service,dcos-checks-poststart.timer'],
                    'timeout': '3s',
                    'roles': ['agent']
                },
                'xz': {
                    'description': 'The xz utility is available',
                    'cmd': ['/opt/mesosphere/bin/dcos-checks', 'executable', 'xz'],
                    'timeout': '1s'
                },
                'tar': {
                    'description': 'The tar utility is available',
                    'cmd': ['/opt/mesosphere/bin/dcos-checks', 'executable', 'tar'],
                    'timeout': '1s'
                },
                'curl': {
                    'description': 'The curl utility is available',
                    'cmd': ['/opt/mesosphere/bin/dcos-checks', 'executable', 'curl'],
                    'timeout': '1s'
                },
                'unzip': {
                    'description': 'The unzip utility is available',
                    'cmd': ['/opt/mesosphere/bin/dcos-checks', 'executable', 'unzip'],
                    'timeout': '1s'
                },
                'ip_detect_script': {
                    'description': 'The IP detect script produces valid output',
                    'cmd': ['/opt/mesosphere/bin/dcos-checks', 'ip'],
                    'timeout': '1s'
                },
                'mesos_master_replog_synchronized': {
                    'description': 'The Mesos master has synchronized its replicated log',
                    'cmd': ['/opt/mesosphere/bin/dcos-checks', '--role', 'master', 'mesos-metrics'],
                    'timeout': '1s',
                    'roles': ['master']
                },
                'mesos_agent_registered_with_masters': {
                    'description': 'The Mesos agent has registered with the masters',
                    'cmd': ['/opt/mesosphere/bin/dcos-checks', '--role', 'agent', 'mesos-metrics'],
                    'timeout': '1s',
                    'roles': ['agent']
                },
                'journald_dir_permissions': {
                    'description': 'Journald directory has the right owners and permissions',
                    'cmd': ['/opt/mesosphere/bin/dcos-checks', 'journald'],
                    'timeout': '1s',
                },
            },
            'prestart': [],
            'poststart': [
                'components_master',
                'components_agent',
                'xz',
                'tar',
                'curl',
                'unzip',
                'ip_detect_script',
                'mesos_master_replog_synchronized',
                'mesos_agent_registered_with_masters',
                'journald_dir_permissions',
            ],
        },
    }

    if check_time == 'true':
        # Add the clock sync check.
        clock_sync_check_name = 'clock_sync'
        check_config['node_checks']['checks'][clock_sync_check_name] = {
            'description': 'System clock is in sync.',
            'cmd': ['/opt/mesosphere/bin/dcos-checks', 'time'],
            'timeout': '1s'
        }
        check_config['node_checks']['poststart'].append(clock_sync_check_name)

    return json.dumps(check_config)


def validate_check_config(check_config):

    class PrettyReprAnd(schema.And):

        def __repr__(self):
            return self._error

    check_name = PrettyReprAnd(
        str,
        lambda val: len(val) > 0,
        lambda val: not any(w in val for w in string.whitespace),
        error='Check name must be a nonzero length string with no whitespace')

    timeout_units = ['ns', 'us', 'µs', 'ms', 's', 'm', 'h']
    timeout = schema.Regex(
        '^\d+(\.\d+)?({})$'.format('|'.join(timeout_units)),
        error='Timeout must be a string containing an integer or float followed by a unit: {}'.format(
            ', '.join(timeout_units)))

    check_config_schema = schema.Schema({
        schema.Optional('cluster_checks'): {
            check_name: {
                'description': str,
                'cmd': [str],
                'timeout': timeout,
            },
        },
        schema.Optional('node_checks'): {
            'checks': {
                check_name: {
                    'description': str,
                    'cmd': [str],
                    'timeout': timeout,
                    schema.Optional('roles'): schema.Schema(
                        ['master', 'agent'],
                        error='roles must be a list containing master or agent or both',
                    ),
                },
            },
            schema.Optional('prestart'): [check_name],
            schema.Optional('poststart'): [check_name],
        },
    })

    check_config_obj = validate_json_dictionary(check_config)
    try:
        check_config_schema.validate(check_config_obj)
    except schema.SchemaError as exc:
        raise AssertionError(str(exc).replace('\n', ' ')) from exc

    if 'node_checks' in check_config_obj.keys():
        node_checks = check_config_obj['node_checks']
        assert any(k in node_checks.keys() for k in ['prestart', 'poststart']), (
            'At least one of prestart or poststart must be defined in node_checks')
        assert node_checks['checks'].keys() == set(
            node_checks.get('prestart', []) + node_checks.get('poststart', [])), (
            'All node checks must be referenced in either prestart or poststart, or both')

    return check_config_obj


def validate_custom_checks(custom_checks, check_config):

    def cluster_check_names(config):
        return set(config.get('cluster_checks', {}).keys())

    def node_check_names(config):
        return set(config.get('node_checks', {}).get('checks', {}).keys())

    user_checks = json.loads(custom_checks)
    dcos_checks = json.loads(check_config)
    shared_cluster_check_names = cluster_check_names(user_checks).intersection(cluster_check_names(dcos_checks))
    shared_node_check_names = node_check_names(user_checks).intersection(node_check_names(dcos_checks))

    if shared_cluster_check_names or shared_node_check_names:
        msg = 'Custom check names conflict with builtin checks.'
        if shared_cluster_check_names:
            msg += ' Reserved cluster check names: {}.'.format(', '.join(sorted(shared_cluster_check_names)))
        if shared_node_check_names:
            msg += ' Reserved node check names: {}.'.format(', '.join(sorted(shared_node_check_names)))
        raise AssertionError(msg)


def calculate_fault_domain_detect_contents(fault_domain_detect_filename):
    if os.path.exists(fault_domain_detect_filename):
        return yaml.dump(open(fault_domain_detect_filename, encoding='utf-8').read())
    return ''


__dcos_overlay_network_default_name = 'dcos'


entry = {
    'validate': [
        validate_s3_prefix,
        validate_num_masters,
        validate_bootstrap_url,
        validate_channel_name,
        validate_dns_search,
        validate_master_list,
        validate_resolvers,
        validate_dns_bind_ip_blacklist,
        validate_dns_forward_zones,
        validate_zk_hosts,
        validate_zk_path,
        validate_cluster_packages,
        lambda oauth_enabled: validate_true_false(oauth_enabled),
        lambda oauth_available: validate_true_false(oauth_available),
        validate_mesos_dns_ip_sources,
        lambda mesos_dns_set_truncate_bit: validate_true_false(mesos_dns_set_truncate_bit),
        validate_mesos_log_retention_mb,
        lambda telemetry_enabled: validate_true_false(telemetry_enabled),
        lambda master_dns_bindall: validate_true_false(master_dns_bindall),
        validate_os_type,
        validate_dcos_overlay_network,
        validate_dcos_ucr_default_bridge_subnet,
        lambda dcos_net_rest_enable: validate_true_false(dcos_net_rest_enable),
        lambda dcos_net_watchdog: validate_true_false(dcos_net_watchdog),
        lambda dcos_overlay_network_default_name, dcos_overlay_network:
            validate_network_default_name(dcos_overlay_network_default_name, dcos_overlay_network),
        lambda dcos_overlay_enable: validate_true_false(dcos_overlay_enable),
        lambda dcos_overlay_mtu: validate_int_in_range(dcos_overlay_mtu, 552, None),
        lambda dcos_overlay_config_attempts: validate_int_in_range(dcos_overlay_config_attempts, 0, 10),
        lambda dcos_remove_dockercfg_enable: validate_true_false(dcos_remove_dockercfg_enable),
        lambda rexray_config: validate_json_dictionary(rexray_config),
        lambda check_time: validate_true_false(check_time),
        lambda enable_gpu_isolation: validate_true_false(enable_gpu_isolation),
        validate_dcos_l4lb_min_named_ip,
        validate_dcos_l4lb_max_named_ip,
        validate_dcos_l4lb_min_named_ip6,
        validate_dcos_l4lb_max_named_ip6,
        lambda dcos_l4lb_enable_ipv6: validate_true_false(dcos_l4lb_enable_ipv6),
        lambda cluster_docker_credentials_dcos_owned: validate_true_false(cluster_docker_credentials_dcos_owned),
        lambda cluster_docker_credentials_enabled: validate_true_false(cluster_docker_credentials_enabled),
        lambda cluster_docker_credentials_write_to_etc: validate_true_false(cluster_docker_credentials_write_to_etc),
        lambda cluster_docker_credentials: validate_json_dictionary(cluster_docker_credentials),
        lambda aws_masters_have_public_ip: validate_true_false(aws_masters_have_public_ip),
        validate_exhibitor_storage_master_discovery,
        lambda exhibitor_admin_password_enabled: validate_true_false(exhibitor_admin_password_enabled),
        lambda enable_lb: validate_true_false(enable_lb),
        lambda adminrouter_tls_1_0_enabled: validate_true_false(adminrouter_tls_1_0_enabled),
        lambda adminrouter_tls_1_1_enabled: validate_true_false(adminrouter_tls_1_1_enabled),
        lambda adminrouter_tls_1_2_enabled: validate_true_false(adminrouter_tls_1_2_enabled),
        validate_adminrouter_tls_version_present,
        lambda gpus_are_scarce: validate_true_false(gpus_are_scarce),
        validate_mesos_max_completed_tasks_per_framework,
        validate_mesos_recovery_timeout,
        lambda check_config: validate_check_config(check_config),
        lambda custom_checks: validate_check_config(custom_checks),
        lambda custom_checks, check_config: validate_custom_checks(custom_checks, check_config),
        lambda fault_domain_enabled: validate_true_false(fault_domain_enabled),
        lambda mesos_master_work_dir: validate_absolute_path(mesos_master_work_dir),
        lambda mesos_agent_work_dir: validate_absolute_path(mesos_agent_work_dir),
        lambda licensing_enabled: validate_true_false(licensing_enabled),
    ],
    'default': {
        'bootstrap_tmp_dir': 'tmp',
        'bootstrap_variant': lambda: calculate_environment_variable('BOOTSTRAP_VARIANT'),
        'dns_bind_ip_blacklist': '[]',
        'dns_forward_zones': '{}',
        'use_proxy': 'false',
        'weights': '',
        'adminrouter_auth_enabled': calculate_adminrouter_auth_enabled,
        'adminrouter_tls_1_0_enabled': 'false',
        'adminrouter_tls_1_1_enabled': 'true',
        'adminrouter_tls_1_2_enabled': 'true',
        'adminrouter_tls_cipher_suite': '',
        'oauth_enabled': 'true',
        'oauth_available': 'true',
        'telemetry_enabled': 'true',
        'check_time': 'true',
        'enable_lb': 'true',
        'docker_remove_delay': '1hrs',
        'docker_stop_timeout': '20secs',
        'gc_delay': '2days',
        'ip_detect_contents': calculate_ip_detect_contents,
        'ip_detect_public_filename': '',
        'ip_detect_public_contents': calculate_ip_detect_public_contents,
        'dns_search': '',
        'auth_cookie_secure_flag': 'false',
        'master_dns_bindall': 'true',
        'mesos_dns_ip_sources': '["host", "netinfo"]',
        'mesos_dns_set_truncate_bit': 'true',
        'master_external_loadbalancer': '',
        'mesos_log_retention_mb': '4000',
        'mesos_container_log_sink': 'logrotate',
        'mesos_max_completed_tasks_per_framework': '',
        'mesos_recovery_timeout': '24hrs',
        'oauth_issuer_url': 'https://dcos.auth0.com/',
        'oauth_client_id': '3yF5TOSzdlI45Q1xspxzeoGBe9fNxm9m',
        'oauth_auth_redirector': 'https://auth.dcos.io',
        'oauth_auth_host': 'https://dcos.auth0.com',
        'exhibitor_admin_password': '',
        'ui_tracking': 'true',
        'ui_banner': 'false',
        'ui_banner_background_color': '#1E232F',
        'ui_banner_foreground_color': '#FFFFFF',
        'ui_banner_header_title': 'null',
        'ui_banner_header_content': 'null',
        'ui_banner_footer_content': 'null',
        'ui_banner_image_path': 'null',
        'ui_banner_dismissible': 'null',
        'dcos_net_rest_enable': "true",
        'dcos_net_watchdog': "true",
        'dcos_overlay_config_attempts': '4',
        'dcos_overlay_mtu': '1420',
        'dcos_overlay_enable': "true",
        'dcos_overlay_network': json.dumps({
            'vtep_subnet': '44.128.0.0/20',
            'vtep_subnet6': 'fd01:a::/64',
            'vtep_mac_oui': '70:B3:D5:00:00:00',
            'overlays': [{
                'name': __dcos_overlay_network_default_name,
                'subnet': '9.0.0.0/8',
                'prefix': 24
            }, {
                'name': 'dcos6',
                'subnet6': 'fd01:b::/64',
                'prefix6': 80
            }]
        }),
        'dcos_overlay_network_default_name': __dcos_overlay_network_default_name,
        'dcos_ucr_default_bridge_subnet': '172.31.254.0/24',
        'dcos_remove_dockercfg_enable': "false",
        'dcos_l4lb_min_named_ip': '11.0.0.0',
        'dcos_l4lb_max_named_ip': '11.255.255.255',
        'dcos_l4lb_min_named_ip6': 'fd01:c::',
        'dcos_l4lb_max_named_ip6': 'fd01:c::ffff:ffff:ffff:ffff',
        'dcos_l4lb_enable_ipv6': 'false',
        'no_proxy': '',
        'rexray_config_preset': '',
        'rexray_config': json.dumps({
            # Disabled. REX-Ray will start but not register as a volume driver.
            'rexray': {
                'loglevel': 'info',
                'modules': {
                    'default-docker': {
                        'disabled': True
                    }
                },
                'service': 'vfs'
            }
        }),
        'enable_gpu_isolation': 'true',
        'cluster_docker_registry_url': '',
        'cluster_docker_credentials_dcos_owned': calculate_docker_credentials_dcos_owned,
        'cluster_docker_credentials_write_to_etc': 'false',
        'cluster_docker_credentials_enabled': 'false',
        'cluster_docker_credentials': "{}",
        'gpus_are_scarce': 'true',
        'check_config': calculate_check_config,
        'custom_checks': '{}',
        'check_search_path': CHECK_SEARCH_PATH,
        'mesos_master_work_dir': '/var/lib/dcos/mesos/master',
        'mesos_agent_work_dir': '/var/lib/mesos/slave',
        'fault_domain_detect_filename': 'genconf/fault-domain-detect',
        'fault_domain_detect_contents': calculate_fault_domain_detect_contents,
        'license_key_contents': '',
    },
    'must': {
        'fault_domain_enabled': 'false',
        'custom_auth': 'false',
        'master_quorum': lambda num_masters: str(floor(int(num_masters) / 2) + 1),
        'resolvers_str': calculate_resolvers_str,
        'dcos_image_commit': calulate_dcos_image_commit,
        'mesos_dns_resolvers_str': calculate_mesos_dns_resolvers_str,
        'mesos_log_retention_count': calculate_mesos_log_retention_count,
        'mesos_log_directory_max_files': calculate_mesos_log_directory_max_files,
        'dcos_version': '1.11-dev',
        'dcos_gen_resolvconf_search_str': calculate_gen_resolvconf_search,
        'curly_pound': '{#',
        'config_package_ids': calculate_config_package_ids,
        'cluster_packages': calculate_cluster_packages,
        'cluster_package_list_id': calculate_cluster_package_list_id,
        'config_id': calculate_config_id,
        'exhibitor_static_ensemble': calculate_exhibitor_static_ensemble,
        'exhibitor_admin_password_enabled': calculate_exhibitor_admin_password_enabled,
        'ui_branding': 'false',
        'ui_external_links': 'false',
        'ui_networking': 'false',
        'ui_organization': 'false',
        'ui_telemetry_metadata': '{"openBuild": true}',
        'dcos_l4lb_forward_metrics': 'false',
        'dcos_l4lb_min_named_ip_erltuple': calculate_dcos_l4lb_min_named_ip_erltuple,
        'dcos_l4lb_max_named_ip_erltuple': calculate_dcos_l4lb_max_named_ip_erltuple,
        'dcos_l4lb_min_named_ip6_erltuple': calculate_dcos_l4lb_min_named_ip6_erltuple,
        'dcos_l4lb_max_named_ip6_erltuple': calculate_dcos_l4lb_max_named_ip6_erltuple,
        'mesos_isolation': calculate_mesos_isolation,
        'has_mesos_max_completed_tasks_per_framework': calculate_has_mesos_max_completed_tasks_per_framework,
        'mesos_hooks': calculate_mesos_hooks,
        'use_mesos_hooks': calculate_use_mesos_hooks,
        'rexray_config_contents': calculate_rexray_config_contents,
        'no_proxy_final': calculate_no_proxy,
        'cluster_docker_credentials_path': calculate_cluster_docker_credentials_path,
        'cluster_docker_registry_enabled': calculate_cluster_docker_registry_enabled,
        'has_master_external_loadbalancer':
            lambda master_external_loadbalancer: calculate_set(master_external_loadbalancer),
        'profile_symlink_source': '/opt/mesosphere/bin/add_dcos_path.sh',
        'profile_symlink_target': '/etc/profile.d/dcos.sh',
        'profile_symlink_target_dir': calculate_profile_symlink_target_dir,
        'fair_sharing_excluded_resource_names': calculate_fair_sharing_excluded_resource_names,
        'check_config_contents': calculate_check_config_contents,
        'check_ld_library_path': '/opt/mesosphere/lib',
<<<<<<< HEAD
        'adminrouter_tls_version_override': calculate_adminrouter_tls_version_override,
        'adminrouter_tls_cipher_override': calculate_adminrouter_tls_cipher_override,
=======
        'licensing_enabled': 'false',
>>>>>>> fefa1314
    },
    'secret': [
        'cluster_docker_credentials',
        'exhibitor_admin_password',
    ],
    'conditional': {
        'master_discovery': {
            'master_http_loadbalancer': {},
            'static': {
                'must': {'num_masters': calc_num_masters}
            }
        },
        'rexray_config_preset': {
            '': {},
            'aws': {
                'must': {
                    'rexray_config': json.dumps({
                        # Use IAM Instance Profile for auth.
                        'rexray': {
                            'loglevel': 'info',
                            'service': 'ebs'
                        },
                        'libstorage': {
                            'server': {
                                'tasks': {
                                    'logTimeout': '5m'
                                }
                            },
                            'integration': {
                                'volume': {
                                    'operations': {
                                        'unmount': {
                                            'ignoreusedcount': True
                                        }
                                    }
                                }
                            }
                        }
                    })
                }
            }
        }
    }
}<|MERGE_RESOLUTION|>--- conflicted
+++ resolved
@@ -1110,12 +1110,9 @@
         'fair_sharing_excluded_resource_names': calculate_fair_sharing_excluded_resource_names,
         'check_config_contents': calculate_check_config_contents,
         'check_ld_library_path': '/opt/mesosphere/lib',
-<<<<<<< HEAD
         'adminrouter_tls_version_override': calculate_adminrouter_tls_version_override,
         'adminrouter_tls_cipher_override': calculate_adminrouter_tls_cipher_override,
-=======
         'licensing_enabled': 'false',
->>>>>>> fefa1314
     },
     'secret': [
         'cluster_docker_credentials',
