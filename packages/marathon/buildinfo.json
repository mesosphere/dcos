--- conflicted
+++ resolved
@@ -2,14 +2,9 @@
   "requires" : [ "java" ],
   "single_source" : {
     "kind" : "url_extract",
-<<<<<<< HEAD
-    "url" : "https://s3.amazonaws.com/downloads.mesosphere.io/marathon/builds/marathon-1.6.0-pre-144-g1a2f7a3.tgz",
-    "sha1" : "28877d9bd0795c0c11d2392cf0554448da23c823"
-=======
     "url" : "https://s3.amazonaws.com/downloads.mesosphere.io/marathon/builds/marathon-1.6.0-pre-142-g66a63ef.tgz",
     "sha1" : "a1b73effe8fd69668eb635272191a5d3f691beb7"
->>>>>>> a0b95e6a
   },
-  "username" : "dcos_marathon",
-  "state_directory" : true
+  "username": "dcos_marathon",
+  "state_directory": true
 }