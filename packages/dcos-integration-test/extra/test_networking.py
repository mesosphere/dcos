--- conflicted
+++ resolved
@@ -218,19 +218,11 @@
     return (hosts, origin_app, proxy_app)
 
 
-<<<<<<< HEAD
 @pytest.mark.first
 def test_docker_image_availablity():
     assert test_helpers.docker_pull_image("debian:jessie"), "docker pull failed for image used in the test"
 
 
-@pytest.mark.xfailflake(
-    jira='DCOS-46146',
-    reason='Upgrade docker to version 17.12.x.',
-    since='2018-12-11',
-)
-=======
->>>>>>> bc3ff656
 @pytest.mark.slow
 @pytest.mark.parametrize('same_host', [True, False])
 def test_ipv6(dcos_api_session, same_host):
