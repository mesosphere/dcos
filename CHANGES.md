## DC/OS 1.13.0

```
* For any significant improvement to DC/OS add an entry to Fixed and Improved section.
* For Security updates, please call out in Security updates section.
* Add to the top of the existing list.
* External Projects like Mesos and Marathon shall provide a link to their published changelogs.

Format of the entries must be.

* Entry with no-newlines. (DCOS_OSS_JIRA)
<new-line>
* Entry two with no-newlines. (DCOS_OSS_JIRA_2)
```


### Highlights

#### Introduction of service accounts, alignment of authentication architectures

The core of the DC/OS Enterprise identity and access management service (IAM) has been open-sourced and added to DC/OS, replacing `dcos-oauth`. CockroachDB was added as a DC/OS component as a highly available database serving the IAM.

With that DC/OS now supports service accounts. Service accounts allow individual tools and applications to interact with a DC/OS cluster using their own identity. A successful service account login results in authentication proof -- the DC/OS authentication token. A valid DC/OS authentication token is required in order to access DC/OS services and components through Master Admin Router.

This change also aligned the authentication architectures between DC/OS Enterprise and DC/OS: the HTTP API for service account management as well as for service account login is now the same in both systems. The DC/OS authentication token implementation details are equivalent in both systems: it is a JSON Web Token (JWT) of type RS256 which can be validated by any component in the system after consulting the IAM's JSON Web Key Set (JWKS) endpoint.


### What's new

* Admin Router Nginx Virtual Hosts metrics are now collected by default. An Nginx instance metrics display is available on `/nginx/status` on each DC/OS master node. (DCOS_OSS-4562)

* CockroachDB metrics are now collected by Telegraf (DCOS_OSS-4529).

* ZooKeeper metrics are now collected by Telegraf (DCOS_OSS-4477).

* Mesos metrics are now available by default. (DCOS_OSS-3815)

* Metronome supports UCR

* Metronome supports file based secrets

* Metronome supports hybrid cloud

* Expose Public IP (DCOS_OSS-4514)

* Add thisnode.thisdcos.directory dns zone (DCOS_OSS-4666)

* Make cluster identity configurable in dcos-net (DCOS_OSS-4620)

* Prometheus-format metrics can be gathered from tasks (DCOS_OSS-3717)

* Expose a Mesos flag to allow the network CNI root directory to be persisted across host reboot (DCOS_OSS-4667)

* Expose internal metrics for the Telegraf metrics pipeline (DCOS_OSS-4608)

* Allow setting environment variables for `docker-gc` in `/var/lib/dcos/docker-gc.env`


### Breaking changes


### Known limitations

* Authentication tokens emitted by `dcos-oauth` prior to an upgrade from DC/OS version 1.12.x to DC/OS version 1.13.x will become invalid during the upgrade. Simply log in again.


### Fixed and improved

* Add SELinux details to diagnostics bundle (DCOS_OSS-4123)

* Add external Mesos master/agent logs in the diagnostic bundle (DCOS_OSS-4283)

* Update Java to 8u192. (DCOS_OSS-4380)

* Docker-GC will now log to journald. (COPS-4044)

* Allow the DC/OS installer to be used when there is a space in its path (DCOS_OSS-4429).

* Admin Router logs to non-blocking socket. (DCOS-43956)

* Add path-based routing to AR to routing requests to `dcos-net` (DCOS_OSS-1837)

<<<<<<< HEAD
* Mark `dcos6` overlay network as disabled if `enable_ipv6` is set to false (DCOS-40539)

* Fix CLI task metrics summary command which was occasionally failing to find metrics (DCOS_OSS-4679)
=======
- [MARATHON-8516](https://jira.mesosphere.com/browse/MARATHON-8516) Race condition when provisioning an instance while changing a goal.
- [MARATHON-8503](https://jira.mesosphere.com/browse/MARATHON-8503) Marathon should run on Java 9.
- [MARATHON-8505](https://jira.mesosphere.com/browse/MARATHON-8505) Default backoff changed from 1 hour to 5 mins.

>>>>>>> eb5e9a6a

### Notable changes

* Bumped DC/OS UI to [master+v2.40.10](https://github.com/dcos/dcos-ui/releases/tag/master%2Bv2.40.10)<|MERGE_RESOLUTION|>--- conflicted
+++ resolved
@@ -80,16 +80,13 @@
 
 * Add path-based routing to AR to routing requests to `dcos-net` (DCOS_OSS-1837)
 
-<<<<<<< HEAD
 * Mark `dcos6` overlay network as disabled if `enable_ipv6` is set to false (DCOS-40539)
 
 * Fix CLI task metrics summary command which was occasionally failing to find metrics (DCOS_OSS-4679)
-=======
 - [MARATHON-8516](https://jira.mesosphere.com/browse/MARATHON-8516) Race condition when provisioning an instance while changing a goal.
 - [MARATHON-8503](https://jira.mesosphere.com/browse/MARATHON-8503) Marathon should run on Java 9.
 - [MARATHON-8505](https://jira.mesosphere.com/browse/MARATHON-8505) Default backoff changed from 1 hour to 5 mins.
 
->>>>>>> eb5e9a6a
 
 ### Notable changes
 
