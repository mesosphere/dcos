--- conflicted
+++ resolved
@@ -8,10 +8,8 @@
 
 * Switched from Oracle Java 8 to OpenJDK 8 (DCOS-54902)
 
-<<<<<<< HEAD
 * Updated DC/OS UI to [master+v2.149.3](https://github.com/dcos/dcos-ui/releases/tag/master+v2.149.3).
-=======
-* Updated DC/OS UI to [master+v2.148.8](https://github.com/dcos/dcos-ui/releases/tag/master+v2.148.8).
+
 * Created new diagnostics bundle REST API with performance improvements. (DCOS_OSS-5098)
 
 * Upgraded Marathon to 1.9.73. Marathon 1.9 brings support for multi-role, enabling you to launch services for different roles (against different Mesos quotas) with the same Marathon instance.
@@ -57,7 +55,6 @@
 * Updated DC/OS UI to [master+v2.148.2](https://github.com/dcos/dcos-ui/releases/tag/master+v2.148.2).
 
 * Added L4LB metrics in DC/OS Net. (DCOS_OSS-5011)
->>>>>>> f6f50a23
 
 * Updated to [Mesos 1.9.0-rc3](https://github.com/apache/mesos/blob/5e79a584e6ec3e9e2f96e8bf418411df9dafac2e/CHANGELOG). (DCOS_OSS-5342)
 
