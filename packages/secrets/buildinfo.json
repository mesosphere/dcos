--- conflicted
+++ resolved
@@ -3,11 +3,7 @@
   "single_source" : {
     "kind": "git",
     "git": "git@github.com:mesosphere/dcos-security.git",
-<<<<<<< HEAD
-    "ref": "b18651bee502997408843d2400a4bb4c1508909b",
-=======
-    "ref": "db9f5ecaec43de6b6f589346cbfe1465f1b2e9c4",
->>>>>>> 25195631
+    "ref": "d3fbb045d6f9b9aad8bed8af556a95a6fc5f3bdd",
     "ref_origin": "master"
   },
   "username": "dcos_secrets"
