--- conflicted
+++ resolved
@@ -4,11 +4,7 @@
     "dcos-ui": {
       "kind": "git",
       "git": "https://github.com/dcos/dcos-ui.git",
-<<<<<<< HEAD
-      "ref": "80d938b3e3cd747ccce2ec394a4e89b0c7e40124",
-=======
       "ref": "e2b540901418665287bbdf98e915e3da3e5966b0",
->>>>>>> a48f12a5
       "ref_origin": "release/1.8"
     },
     "dcos-ui-plugins-private": {
