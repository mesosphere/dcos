{
<<<<<<< HEAD
  "requires" : [ "java", "exhibitor" ],
  "single_source" : {
    "kind" : "url_extract",
    "url" : "https://s3.amazonaws.com/downloads.mesosphere.io/metronome/builds/0.5.73-92033d3/metronome-0.5.73-92033d3.tgz",
    "sha1" : "dc7f617352bd1dfc0d7d99c6924fc78212b13193"
=======
  "requires": ["java", "exhibitor"],
  "single_source": {
    "kind": "url_extract",
    "url": "https://s3.amazonaws.com/downloads.mesosphere.io/metronome/builds/0.5.71-2294545/metronome-0.5.71-2294545.tgz",
    "sha1": "4c4325c58ed59f76e40983f0573334151a7b87fa"
>>>>>>> 12d5bdbd
  },
  "username" : "dcos_metronome"
}<|MERGE_RESOLUTION|>--- conflicted
+++ resolved
@@ -1,17 +1,10 @@
 {
-<<<<<<< HEAD
-  "requires" : [ "java", "exhibitor" ],
-  "single_source" : {
-    "kind" : "url_extract",
-    "url" : "https://s3.amazonaws.com/downloads.mesosphere.io/metronome/builds/0.5.73-92033d3/metronome-0.5.73-92033d3.tgz",
-    "sha1" : "dc7f617352bd1dfc0d7d99c6924fc78212b13193"
-=======
   "requires": ["java", "exhibitor"],
   "single_source": {
     "kind": "url_extract",
     "url": "https://s3.amazonaws.com/downloads.mesosphere.io/metronome/builds/0.5.71-2294545/metronome-0.5.71-2294545.tgz",
     "sha1": "4c4325c58ed59f76e40983f0573334151a7b87fa"
->>>>>>> 12d5bdbd
   },
-  "username" : "dcos_metronome"
+  "username": "dcos_metronome",
+  "state_directory": true
 }