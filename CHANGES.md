Please follow the [`CHANGES.md` modification guidelines](https://github.com/dcos/dcos/wiki/CHANGES.md-guidelines). Thank you!


## DC/OS 2.1.1 (in development)

* Updated to Mesos [1.10.1-dev](https://github.com/apache/mesos/blob/8683463a9fade9d86d77c0cea8336089fa2c10ca/CHANGELOG)


### Security updates

* Upgrade to OpenJDK 8u265b01. (D2IQ-70809)

### Notable changes

* Update to Fluentbit [1.4.6](https://docs.fluentbit.io/manual/installation/upgrade-notes)

* Starting services on clusters with static masters now only requires a majority of ZooKeeper nodes to be available. 
  Previously, all ZooKeeper nodes needed to be available.
  On clusters with dynamic master lists, all ZooKeeper nodes must still be available. (D2IQ-4248)

### Fixed and improved

* Fix incorrect ownership after migration of `/run/dcos/telegraf/dcos_statsd/containers`. (D2IQ-69295)

* Fix to allow spaces in services endpoint URI's. (DCOS_OSS-5967)

* Update Telegraf configuration to reduce errors, vary requests to reduce load, sample less frequently. (COPS-5629)

* Display user email address in UI when logging in using external provider. (D2IQ-70199)

* Updated DC/OS UI to [v5.1.7](https://github.com/dcos/dcos-ui/releases/tag/v5.1.7).

* Removed Exhibitor snapshot cleanup and now rely on ZooKeeper autopurge. (D2IQ-68109)

* Updated CockroachDB Python package to 0.3.5. (D2IQ-62221)

* Wait on ZooKeeper instead of Exhibitor during bootstrap. (D2IQ-70393)

* Updated Exhibitor to version running atop [Jetty 9.4.30](https://github.com/dcos/exhibitor/commit/e6e232e1)

<<<<<<< HEAD
* Ensure Docker network for Calico is eventually created correctly following failures. (D2IQ-70674)

=======
#### Bump Marathon to 1.10.26

* Fix a regression where Marathon would sometimes fail to replace lost unreachable tasks (MARATHON-8758)
>>>>>>> 085e2538

## DC/OS 2.1.0 (2020-06-09)


### What's new

* Upgrade coreOS AMIs (D2IQ-64271)

* Added a new configuration option `mesos_http_executors_domain_sockets`, which will cause the mesos-agent to use
  domain sockets when communicating with executors. While this change should not have any visible impact on users
  in itself, it does enable administrators to write firewall rules blocking unauthorized access to the agent port
  5051 since access to this will not be required anymore for executors to work.

* Switched from Oracle Java 8 to OpenJDK 8 (DCOS-54902)

* Updated DC/OS UI to [v5.0.52](https://github.com/dcos/dcos-ui/releases/tag/v5.0.52).

* The configuration option `MARATHON_ACCEPTED_RESOURCE_ROLES_DEFAULT_BEHAVIOR` replaces the config option `MARATHON_DEFAULT_ACCEPTED_RESOURCE_ROLES`. Please see the Marathon [command-line flag documentation](https://github.com/mesosphere/marathon/blob/master/docs/docs/command-line-flags.md) for a description of the flag.

* Updated to Mesos [1.10.0-dev](https://github.com/apache/mesos/blob/1ff2fcd90eabd98786531748869b8596120f7dfe/CHANGELOG)

* Mesos overlay networking: support dropping agents from the state. (DCOS_OSS-5536)

* Update CNI to 0.7.6

* Updated to Boost 1.65.0 (DCOS_OSS-5555)

* Admin Router: Accept nil task list from Marathon when updating cache. (DCOS_OSS-5541)

* Marathon pod instances are now included in the DC/OS diagnostic bundle (DCOS_OSS-5616)

* Replace [docker-gc](https://github.com/spotify/docker-gc) with `docker system prune`. (DCOS_OSS-5441)

* Port the Mesos Fluent Bit container logger module to Windows. (DCOS-58622)

* Port the Mesos open source metrics module to Windows. (DCOS-58008)

* Add etcd into DC/OS. (DCOS-59004)

* Add etcd metrics into the DC/OS Telegraf Pipeline. (D2IQ-61004)

* Update libpq to 9.6.15 (DCOS-59145)

* Enable proxing of gRPC requests through Admin Router (DCOS-59091)

* Calico in DC/OS: introduced Calico networking into DC/OS, and provided network policy support (DCOS-58413)

* The config option `calico_network_cidr` can be set to a valid IPv4 CIDR range for Calico networks to use (default 172.29.0.0/16) (DCOS-60734)

* Calico network: When using the Universal Runtime Engine, the contents of the `DCOS_SPACE`  network label will be compressed to `<7-char hash>...<last 53 chars>` if it is longer than 63 characters. (D2IQ-62219)

* Update logrotate to 3.14.0 (DCOS_OSS-5947)

#### Update Marathon to [1.10.17](https://github.com/mesosphere/marathon/blob/v1.10.17/changelog.md)

* Adds support for Mesos Resource Limits (D2IQ-61131) (D2IQ-61130)

* Removes `revive_offers_for_new_apps` option.

* /v2/tasks plaintext output in Marathon 1.5 returned container network endpoints in an unusable way (MARATHON-8721)

* Marathon launched too many tasks. (DCOS_OSS-5679)

* Marathon used to omit pod status report with tasks in `TASK_UNKOWN` state. (MARATHON-8710)

* With UnreachableStrategy, setting `expungeAfterSeconds` and `inactiveAfterSeconds` to the same value will cause the
instance to be expunged immediately; this helps with `GROUP_BY` or `UNIQUE` constraints. (MARATHON-8719)

* Marathon was checking authorization for unrelated apps when performing a kill-and-scale operations; this has been resolved. (MARATHON-8731)

* A race condition would cause Marathon to fail to start properly. (MARATHON-8741)

#### Update Metronome to [0.6.48](https://github.com/dcos/metronome/blob/b1ac8790de6ad89e5dbb15ed096fac759ff88a0e/changelog.md)

* Fix an issue in Metronome where it became unresponsive when lots of pending jobs existed during boot. (DCOS_OSS-5965)

* There was a case where regex validation of project ids was ineffecient for certain inputs. The regex has been optimized. (MARATHON-8730)

* Metronome jobs networking is now configurable (MARATHON-8727)

### Breaking changes

* Remove the octarine package from DC/OS. It was originally used as a proxy for the CLI but is not used for this purpose, anymore.

* DC/OS Net: wait till agents become active before fanning out Mesos tasks. (DCOS_OSS-5463)

* Remove the avro-cpp package from DC/OS. It was originally used as part of the metrics-collection framework which now relies on a different infrastructure.

* Remove the spartan package from DC/OS. Is was deprecated in 1.11 and replaced by dcos-net.

* Remove the toybox package from DC/OS. Is was used only by Spartan.

* Remove the dcos-history-service from DC/OS. (DCOS-58529)

* New format for Admin Router access logs. (D2IQ-43957, DCOS-59598, D2IQ-62839)

* Update OpenResty to 1.15.8.3. (DCOS-61159, D2IQ-66506)

### Marathon

* Marathon no longer sanitizes the field `"acceptedResourceRoles"`. The field is an array of one or two values: `*` and the service role. Previously, when an invalid value was provided, Marathon would silently drop it. Now, it returns an error. If this causes a disruption, you can re-enable this feature by adding `MARATHON_DEPRECATED_FEATURES=sanitize_accepted_resource_roles` to the file `/var/lib/dcos/marathon/environment` on all masters. You must remove this line before upgrading to DC/OS 2.2.

### Fixed and improved

* Updated `etcd` to [v3.4.9](https://github.com/etcd-io/etcd/releases/tag/v3.4.9).

* Reserve all agent VTEP IPs upon recovering from replicated log. (DCOS_OSS-5626)

* Set network interfaces as unmanaged for networkd only on coreos. (DCOS-60956)
* Allow Admin Router to accept files up to 32GB, such as for uploading large packages to Package Registry. (DCOS-61233)
* Update Kazoo to version 2.6.1. (DCOS-63065)

* Updated dcos-config.yaml to support some Mesos Flags. (DCOS-59021)

* Fix Telegraf migration when no containers present. (D2IQ-64507)

* Update to OpenSSL 1.1.1g. (D2IQ-67050)

* Adjust dcos-net (l4lb) to allow for graceful shutdown of connections by changing the VIP backend weight to `0`
  when tasks are unhealthy or enter the `TASK_KILLING` state instead of removing them. (D2IQ-61077)
* Set "os:linux" attribute for the Linux agents. (D2IQ-67223)

* Fixing some corner-cases that could render `etcd` unable to start [D2IQ-69069](https://jira.d2iq.com/browse/D2IQ-69069)

* Storing etcd initial state on `/var/lib/dcos` instead of `/run/dcos` [COPS-6183](https://jira.d2iq.com/browse/COPS-6183)
* Fixing some corner-cases that could render `etcd` unable to start [D2IQ-69069](https://jira.d2iq.com/browse/D2IQ-69069)

* Updated DC/OS UI to [v5.1.1](https://github.com/dcos/dcos-ui/releases/tag/v5.1.1).

* Ensured that marathon and SDK labeled reservations are not offered to other schedulers (D2IQ-68800)

#### Update Marathon to 1.10.6

* Marathon updated to 1.9.136

* /v2/tasks plaintext output in Marathon 1.5 returned container network endpoints in an unusable way (MARATHON-8721)

* Marathon launched too many tasks. (DCOS_OSS-5679)

* Marathon used to omit pod status report with tasks in `TASK_UNKOWN` state. (MARATHON-8710)

* With UnreachableStrategy, setting `expungeAfterSeconds` and `inactiveAfterSeconds` to the same value will cause the
instance to be expunged immediately; this helps with `GROUP_BY` or `UNIQUE` constraints. (MARATHON-8719)

* Marathon was checking authorization for unrelated apps when performing a kill-and-scale operations; this has been resolved. (MARATHON-8731)

* A race condition would cause Marathon to fail to start properly. (MARATHON-8741)

#### Update Metronome to 0.6.44

* There was a case where regex validation of project ids was ineffecient for certain inputs. The regex has been optimized. (MARATHON-8730)

* Metronome jobs networking is now configurable (MARATHON-8727)

* A bug was fixed in which Metronome failed to see jobs from a prior version of Metronome (MARATHON-8746)<|MERGE_RESOLUTION|>--- conflicted
+++ resolved
@@ -38,14 +38,11 @@
 
 * Updated Exhibitor to version running atop [Jetty 9.4.30](https://github.com/dcos/exhibitor/commit/e6e232e1)
 
-<<<<<<< HEAD
 * Ensure Docker network for Calico is eventually created correctly following failures. (D2IQ-70674)
 
-=======
 #### Bump Marathon to 1.10.26
 
 * Fix a regression where Marathon would sometimes fail to replace lost unreachable tasks (MARATHON-8758)
->>>>>>> 085e2538
 
 ## DC/OS 2.1.0 (2020-06-09)
 
