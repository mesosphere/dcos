--- conflicted
+++ resolved
@@ -1,11 +1,4 @@
 {
-<<<<<<< HEAD
-  "requires" : [ "java" ],
-  "single_source" : {
-    "kind" : "url_extract",
-    "url" : "https://s3.amazonaws.com/downloads.mesosphere.io/marathon/builds/1.11.16-b5f8904eb/marathon-1.11.16-b5f8904eb.tgz",
-    "sha1" : "a34098db0b883d603ea1e9272961cb82b8603774"
-=======
   "requires": [
     "java"
   ],
@@ -13,7 +6,7 @@
     "kind": "url_extract",
     "url": "https://s3.amazonaws.com/downloads.mesosphere.io/marathon/builds/1.11.16-b5f8904eb/marathon-1.11.16-b5f8904eb.tgz",
     "sha1": "a34098db0b883d603ea1e9272961cb82b8603774"
->>>>>>> 47a115e5
   },
-  "username" : "dcos_marathon"
+  "username": "dcos_marathon",
+  "state_directory": true
 }