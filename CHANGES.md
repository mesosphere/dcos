--- conflicted
+++ resolved
@@ -111,11 +111,8 @@
 
 * Add a warning to the installer to let the user know if case kernel modules required by DSS are not loaded (DCOS-49088)
 
-<<<<<<< HEAD
 * Enable ipv6 support for l4lb by default (DCOS_OSS-1993)
-=======
 * Upgrade OTP version to 21.3 (DCOS_OSS-4902)
->>>>>>> 789a9949
 
 ### Notable changes
 
