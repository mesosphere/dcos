--- conflicted
+++ resolved
@@ -1,17 +1,10 @@
 {
-<<<<<<< HEAD
-  "requires" : [ "java" ],
-  "single_source" : {
-    "kind" : "url_extract",
-    "url" : "https://s3.amazonaws.com/downloads.mesosphere.io/marathon/builds/1.8.181-9d40da78f/marathon-1.8.181-9d40da78f.tgz",
-    "sha1" : "c54515153313c47580924301562ed9d5046af7de"
-=======
   "requires": ["java"],
   "single_source": {
     "kind": "url_extract",
     "url": "https://s3.amazonaws.com/downloads.mesosphere.io/marathon/builds/1.8.180-b00f71136/marathon-1.8.180-b00f71136.tgz",
     "sha1": "c42d07aa14fc548f956fbcdbb2e4e3f9fc8861fc"
->>>>>>> 5593990f
   },
-  "username" : "dcos_marathon"
+  "username": "dcos_marathon",
+  "state_directory": true
 }