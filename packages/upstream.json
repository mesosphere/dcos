--- conflicted
+++ resolved
@@ -1,13 +1,6 @@
 {
-<<<<<<< HEAD
-  "git": "https://github.com/branden/dcos",
-  "kind": "git",
-  "ref": "503f88a68ea3d6eda9897972f9db3b50a84c8988",
-  "ref_origin": "exhibitor-http-auth"
-=======
   "git": "https://github.com/larioj/dcos",
   "kind": "git",
   "ref": "0df65ea1c9be0ba8a0baa47282a09dc66b7d0428",
   "ref_origin": "cosmos-snapshot"
->>>>>>> 42345129
 }