<<<<<<< HEAD
## DC/OS 1.13-dev
=======
## DC/OS 1.13.0
>>>>>>> 41eb815c

```
* For any significant improvement to DC/OS add an entry to Fixed and Improved section.
* For Security updates, please call out in Security updates section.
* Add to the top of the existing list.
* External Projects like Mesos and Marathon shall provide a link to their published changelogs.

Format of the entries must be.

* Entry with no-newlines. (DCOS_OSS_JIRA)
<new-line>
* Entry two with no-newlines. (DCOS_OSS_JIRA_2)
```

## DC/OS 1.13.1 (Next release, please update entries in this section)

### Notable changes

### Fixed and improved

* Fix ipset mgr crash looping on kernel with ipset ver. 7 (DCOS_OSS-5080)


### Security updates


## DC/OS 1.13.0

### Highlights

#### Introduction of service accounts, alignment of authentication architectures

The core of the DC/OS Enterprise identity and access management service (IAM) has been open-sourced and added to DC/OS, replacing `dcos-oauth`. CockroachDB was added as a DC/OS component as a highly available database serving the IAM.

With that DC/OS now supports service accounts. Service accounts allow individual tools and applications to interact with a DC/OS cluster using their own identity. A successful service account login results in authentication proof -- the DC/OS authentication token. A valid DC/OS authentication token is required in order to access DC/OS services and components through Master Admin Router.

This change also aligned the authentication architectures between DC/OS Enterprise and DC/OS: the HTTP API for service account management as well as for service account login is now the same in both systems. The DC/OS authentication token implementation details are equivalent in both systems: it is a JSON Web Token (JWT) of type RS256 which can be validated by any component in the system after consulting the IAM's JSON Web Key Set (JWKS) endpoint.


### What's new

* Release of Marathon 1.8 adds ability to launch App or Pod containers defined with a seccomp profile.

* Release of Marathon 1.8 with refactored Task Instance management.

* Telegraf's statsd input plugin reports additional internal metrics. (DCOS_OSS-4759)

* Telegraf's procstat input plugin reports process metrics (DCOS-50778).

* Admin Router Nginx Virtual Hosts metrics are now collected by default. An Nginx instance metrics display is available on `/nginx/status` on each DC/OS master node. (DCOS_OSS-4562)

* CockroachDB metrics are now collected by Telegraf (DCOS_OSS-4529).

* ZooKeeper metrics are now collected by Telegraf (DCOS_OSS-4477).

* Exhibitor metrics are now collected by Telegraf (DCOS-45353).

* Marathon and Metronome have DC/OS install flag to configure GPU support.  "restricted", "unrestricted", "undefined" and "" are valid.

* Mesos metrics are now available by default. (DCOS_OSS-3815)

* Metronome supports UCR

* Metronome supports file based secrets

* Metronome supports hybrid cloud

* Marathon metrics are now collected by Telegraf (DCOS-47693)

* Metronome metrics are now collected by Telegraf (DCOS_OSS-4935)

* Expose Public IP (DCOS_OSS-4514)

* Add thisnode.thisdcos.directory dns zone (DCOS_OSS-4666)

* Make cluster identity configurable in dcos-net (DCOS_OSS-4620)

* Prometheus-format metrics can be gathered from tasks (DCOS_OSS-3717)

* Expose a Mesos flag to allow the network CNI root directory to be persisted across host reboot (DCOS_OSS-4667)

* Expose internal metrics for the Telegraf metrics pipeline (DCOS_OSS-4608)

* Allow setting environment variables for `docker-gc` in `/var/lib/dcos/docker-gc.env`

* Admin Router returns relative redirects to avoid relying on the Host header (DCOS-47845)

* Introduced the `dcos-ui-update-service`, this component exposes an API to update the servered `dcos-ui` version using the `dcos-ui` package published to Universe.

* Add basic support for prometheus to dcos-net (DCOS_OSS-4738)

* Add Metrics for dns forwarding (DCOS-48336)

* Add metrics for lashup (DCOS_OSS-4756)

* Enable metrics for fluent-bit (DCOS-51855)


### Breaking changes


### Known limitations

* Authentication tokens emitted by `dcos-oauth` prior to an upgrade from DC/OS version 1.12.x to DC/OS version 1.13.x will become invalid during the upgrade. Simply log in again.


### Fixed and improved

* `docker-gc` now removes unused volumes (DCOS_OSS-1502)

* Backends for requests to `/service/<service-name>` may compress responses (DCOS_OSS-4906)

* Fixed issue where Metronome did not handle restart policy is ON_FAILURE correctly, not restarting the task. (DCOS_OSS-4636 )

* Prefix illegal prometheus metric names with an underscore (DCOS_OSS-4899)

* Fix dcos-net-setup.py failing when systemd network directory did not exist (DCOS-49711)
* Updated REX-Ray version to 0.11.4 (DCOS_OSS-4316) (COPS-3961) [rexray v0.11.4](https://github.com/rexray/rexray/releases/tag/v0.11.4)

* Telegraf is upgraded to 1.9.4. (DCOS_OSS-4675)

* Add SELinux details to diagnostics bundle (DCOS_OSS-4123)

* Add external Mesos master/agent logs in the diagnostic bundle (DCOS_OSS-4283)

* Update Java to 8u192. (DCOS_OSS-4380)

* Docker-GC will now log to journald. (COPS-4044)

* Allow the DC/OS installer to be used when there is a space in its path (DCOS_OSS-4429).

* Admin Router logs to non-blocking socket. (DCOS-43956)

* Add path-based routing to AR to routing requests to `dcos-net` (DCOS_OSS-1837)

* Mark `dcos6` overlay network as disabled if `enable_ipv6` is set to false (DCOS-40539)

* Fix CLI task metrics summary command which was occasionally failing to find metrics (DCOS_OSS-4679)

* Improve error message in case Docker is not running at start of installation (DCOS-15890)

* Stop requiring `ssh_user` attribute in `config.yaml` when using parts of deprecated CLI installer (DCOS_OSS-4613)

* Add a warning to the installer to let the user know if case kernel modules required by DSS are not loaded (DCOS-49088)

* Enable ipv6 support for l4lb by default (DCOS_OSS-1993)

* Upgrade OTP version to 21.3 (DCOS_OSS-4902)

* Fix a race condition in L4LB (DCOS_OSS-4939)

* Fix IPv6 VIP support in L4LB (DCOS-50427)

* DC/OS UI X-Frame-Options default value has been changed from `SAMEORIGIN` to `DENY`. This is now configurable using the `adminrouter_x_frame_options` configuration value (DCOS-49594)

* HTTP endpoint targets of DC/OS Diagnostics can be marked optional (DCOS_OSS-5031)

* The configuration parameters `aws_secret_access_key` and `exhibitor_azure_account_key` for exhibitor are now marked as secret and will thus not be revealed in `user.config.yaml` on cluster nodes but will from now on appear only in `user.config.full.yaml` which has stricter read permissions and is not included in DC/OS Diagnostics bundles. (DCOS-51751)
* Conflict between VIP port and port mapping (DCOS_OSS-4970)

* Lashup sometime fails to converge (DCOS_OSS-4328)

### Notable changes

* Bumped DC/OS UI to [master+v2.40.10](https://github.com/dcos/dcos-ui/releases/tag/master%2Bv2.40.10)

* Use gzip compression for some UI assets (DCOS-5978)<|MERGE_RESOLUTION|>--- conflicted
+++ resolved
@@ -1,8 +1,5 @@
-<<<<<<< HEAD
 ## DC/OS 1.13-dev
-=======
 ## DC/OS 1.13.0
->>>>>>> 41eb815c
 
 ```
 * For any significant improvement to DC/OS add an entry to Fixed and Improved section.
