--- conflicted
+++ resolved
@@ -2,13 +2,9 @@
   "requires" : [ "java" ],
   "single_source" : {
     "kind" : "url_extract",
-<<<<<<< HEAD
-    "url" : "https://s3.amazonaws.com/downloads.mesosphere.io/marathon/builds/1.9.30-77eb26534/marathon-1.9.30-77eb26534.tgz",
-    "sha1" : "7c9ca65c2636df2f44552b9c52888ab04e8f6451"
-=======
     "url": "https://downloads.mesosphere.io/marathon/builds/1.9.30-77eb26534/marathon-1.9.30-77eb26534.tgz",
     "sha1": "7c9ca65c2636df2f44552b9c52888ab04e8f6451"
->>>>>>> b5fa0971
   },
-  "username" : "dcos_marathon"
+  "username": "dcos_marathon",
+  "state_directory": true
 }