import json
import logging
import re
import uuid

import common
import pytest
import requests
import retrying

<<<<<<< HEAD
NEW_ENTRY_PATTERN = "\d{4}-\d{2}-\d{2} \d{2}:\d{2}:\d{2}: "
=======

__maintainer__ = 'mnaboka'
__contact__ = 'dcos-cluster-ops@mesosphere.io'
>>>>>>> c260174e

log = logging.getLogger(__name__)


def skip_test_if_dcos_journald_log_disabled(dcos_api_session):
    response = dcos_api_session.get('/dcos-metadata/ui-config.json').json()
    try:
        strategy = response['uiConfiguration']['plugins']['mesos']['logging-strategy']
    except Exception:
        log.exception('Unable to find logging strategy')
        raise
    if not strategy.startswith('journald'):
        pytest.skip('Skipping a test since journald logging is disabled')


def validate_json_entry(entry: dict):
    required_fields = {'fields', 'cursor', 'monotonic_timestamp', 'realtime_timestamp'}

    assert set(entry.keys()) <= required_fields, (
        "Entry didn't have all required fields. Entry fields: {}, required fields:{}".format(entry, required_fields))

    assert entry['fields'], '`fields` cannot be empty dict. Got {}'.format(entry)


def validate_sse_entry(entry):
    assert entry, 'Expect at least one line. Got {}'.format(entry)
    entry_json = json.loads(entry.lstrip('data: '))
    validate_json_entry(entry_json)


def check_response_ok(response: requests.models.Response, headers: dict):
    assert response.ok, 'Request {} returned response code {}'.format(response.url, response.status_code)
    for name, value in headers.items():
        assert response.headers.get(name) == value, (
            'Request {} header {} must be {}. All headers {}'.format(response.url, name, value, response.headers))


@common.xfailflake(reason="DCOS_OSS-4416 - dcos-log returns more lines than requested limit")
def test_log_text(dcos_api_session):
    for node in dcos_api_session.masters + dcos_api_session.all_slaves:
        response = dcos_api_session.logs.get('/v1/range/?limit=10', node=node)
        check_response_ok(response, {'Content-Type': 'text/plain'})

        # expect 10 entries
        logs = response.content.decode()
        entries_count = len(re.findall(NEW_ENTRY_PATTERN, logs))
        assert entries_count == 10, 'Expect 10 log entries. Got {}. All lines {}'.format(entries_count, logs)


def test_log_json(dcos_api_session):
    for node in dcos_api_session.masters + dcos_api_session.all_slaves:
        response = dcos_api_session.logs.get('/v1/range/?limit=1', node=node, headers={'Accept': 'application/json'})
        check_response_ok(response, {'Content-Type': 'application/json'})
        validate_json_entry(response.json())


def test_log_server_sent_events(dcos_api_session):
    for node in dcos_api_session.masters + dcos_api_session.all_slaves:
        response = dcos_api_session.logs.get('/v1/range/?limit=1', node=node, headers={'Accept': 'text/event-stream'})
        check_response_ok(response, {'Content-Type': 'text/event-stream', 'Cache-Control': 'no-cache'})
        validate_sse_entry(response.text)


def test_stream(dcos_api_session):
    for node in dcos_api_session.masters + dcos_api_session.all_slaves:
        response = dcos_api_session.logs.get('/v1/stream/?skip_prev=1', node=node, stream=True,
                                             headers={'Accept': 'text/event-stream'})
        check_response_ok(response, {'Content-Type': 'text/event-stream', 'Cache-Control': 'no-cache'})
        lines = response.iter_lines()
        sse_id = next(lines)
        assert sse_id, 'First line must be id. Got {}'.format(sse_id)
        data = next(lines).decode('utf-8', 'ignore')
        validate_sse_entry(data)


def test_log_proxy(dcos_api_session):
    r = dcos_api_session.get('/mesos/master/slaves')
    check_response_ok(r, {})

    data = r.json()
    slaves_ids = sorted(x['id'] for x in data['slaves'] if x['hostname'] in dcos_api_session.all_slaves)

    for slave_id in slaves_ids:
        response = dcos_api_session.get('/system/v1/agent/{}/logs/v1/range/?skip_prev=10&limit=10'.format(slave_id))
        check_response_ok(response, {'Content-Type': 'text/plain'})
        lines = list(filter(lambda x: x != '', response.text.split('\n')))
        assert len(lines) == 10, 'Expect 10 log entries. Got {}. All lines {}'.format(len(lines), lines)


def test_task_logs(dcos_api_session):
    skip_test_if_dcos_journald_log_disabled(dcos_api_session)
    test_uuid = uuid.uuid4().hex

    task_id = "integration-test-task-logs-{}".format(test_uuid)

    task_definition = {
        "id": "/{}".format(task_id),
        "cpus": 0.1,
        "instances": 1,
        "mem": 128,
        "cmd": "echo STDOUT_LOG; echo STDERR_LOG >&2;sleep 999"
    }

    with dcos_api_session.marathon.deploy_and_cleanup(task_definition, check_health=False):
        url = get_task_url(dcos_api_session, task_id)
        check_log_entry('STDOUT_LOG', url + '?filter=STREAM:STDOUT', dcos_api_session)
        check_log_entry('STDERR_LOG', url + '?filter=STREAM:STDERR', dcos_api_session)

        stream_url = get_task_url(dcos_api_session, task_id, stream=True)
        response = dcos_api_session.get(stream_url, stream=True, headers={'Accept': 'text/event-stream'})
        check_response_ok(response, {'Content-Type': 'text/event-stream', 'Cache-Control': 'no-cache'})
        lines = response.iter_lines()
        sse_id = next(lines)
        assert sse_id, 'First line must be id. Got {}'.format(sse_id)
        data = next(lines).decode('utf-8', 'ignore')
        validate_sse_entry(data)


def test_pod_logs(dcos_api_session):
    skip_test_if_dcos_journald_log_disabled(dcos_api_session)
    test_uuid = uuid.uuid4().hex

    pod_id = 'integration-test-pod-logs-{}'.format(test_uuid)

    pod_definition = {
        'id': '/{}'.format(pod_id),
        'scaling': {'kind': 'fixed', 'instances': 1},
        'environment': {'PING': 'PONG'},
        'containers': [
            {
                'name': 'sleep1',
                'exec': {'command': {'shell': 'echo $PING > foo;echo STDOUT_LOG;echo STDERR_LOG >&2;sleep 10000'}},
                'resources': {'cpus': 0.1, 'mem': 32},
                'healthcheck': {'command': {'shell': 'test $PING = `cat foo`'}}
            }
        ],
        'networks': [{'mode': 'host'}]
    }

    with dcos_api_session.marathon.deploy_pod_and_cleanup(pod_definition):
        url = get_task_url(dcos_api_session, pod_id)
        container_id = url.split('/')[-1]

        check_log_entry('STDOUT_LOG', url + '?filter=STREAM:STDOUT', dcos_api_session)
        check_log_entry('STDERR_LOG', url + '?filter=STREAM:STDERR', dcos_api_session)

        response = dcos_api_session.get(url + '/download', query='limit=10&postfix=stdout')
        log_file_name = 'task-{}-stdout.log.gz'.format(container_id)
        check_response_ok(response, {'Content-Disposition': 'attachment; filename={}'.format(log_file_name)})


@retrying.retry(wait_fixed=1000, stop_max_delay=3000)
def check_log_entry(log_line, url, dcos_api_session):
    response = dcos_api_session.get(url)
    check_response_ok(response, {})
    assert log_line in response.text, 'Missing {} in output {}'.format(log_line, response.text)


def get_task_url(dcos_api_session, task_name, stream=False):
    """ The function returns a logging URL for a given task

    :param dcos_api_session: dcos_api_session fixture
    :param task_name: task name
    :param stream: use range or stream endpoint
    :return: url to get the logs for a task
    """
    state_response = dcos_api_session.get('/mesos/state')
    check_response_ok(state_response, {})

    framework_id = None
    executor_id = None
    slave_id = None
    container_id = None

    state_response_json = state_response.json()
    assert 'frameworks' in state_response_json, 'Missing field `framework` in {}'.format(state_response_json)
    assert isinstance(state_response_json['frameworks'], list), '`framework` must be list. Got {}'.format(
        state_response_json)

    for framework in state_response_json['frameworks']:
        assert 'name' in framework, 'Missing field `name` in `frameworks`. Got {}'.format(state_response_json)
        # search for marathon framework
        if framework['name'] != 'marathon':
            continue

        assert 'tasks' in framework, 'Missing field `tasks`. Got {}'.format(state_response_json)
        assert isinstance(framework['tasks'], list), '`tasks` must be list. Got {}'.format(state_response_json)
        for task in framework['tasks']:
            assert 'id' in task, 'Missing field `id` in task. Got {}'.format(state_response_json)
            if not task['id'].startswith(task_name):
                continue

            assert 'framework_id' in task, 'Missing `framework_id` in task. Got {}'.format(state_response_json)
            assert 'executor_id' in task, 'Missing `executor_id` in task. Got {}'.format(state_response_json)
            assert 'id' in task, 'Missing `id` in task. Got {}'.format(state_response_json)
            assert 'slave_id' in task, 'Missing `slave_id` in task. Got {}'.format(state_response_json)

            framework_id = task['framework_id']
            # if task['executor_id'] is empty, we should use task['id']
            executor_id = task['executor_id']
            if not executor_id:
                executor_id = task['id']
            slave_id = task['slave_id']

            assert task['statuses'], 'Invalid field `statuses`. Got {}'.format(state_response_json)
            statuses = task['statuses']
            assert isinstance(statuses, list), 'Invalid field `statuses`. Got {}'.format(state_response_json)
            assert len(statuses) == 1, 'Must have only one status TASK_RUNNING. Got {}'.format(state_response_json)
            status = statuses[0]
            assert status['container_status'], 'Invalid field `container_status`. Got {}'.format(state_response_json)
            container_status = status['container_status']
            assert container_status['container_id'], 'Invalid field `container_id`. Got {}'.format(state_response_json)
            container_id_field = container_status['container_id']

            # traverse nested container_id fields
            container_ids = [container_id_field['value']]
            while 'parent' in container_id_field:
                container_id_field = container_id_field['parent']
                container_ids.append(container_id_field['value'])

            container_id = '.'.join(reversed(container_ids))
            assert container_id

    # validate all required fields
    assert slave_id, 'Missing slave_id'
    assert framework_id, 'Missing framework_id'
    assert executor_id, 'Missing executor_id'
    assert container_id, 'Missing container_id'

    endpoint_type = 'stream' if stream else 'range'
    return '/system/v1/agent/{}/logs/v1/{}/framework/{}/executor/{}/container/{}'.format(slave_id, endpoint_type,
                                                                                         framework_id, executor_id,
                                                                                         container_id)


def validate_journald_cursor(c: str, cursor_regexp=None):
    if not cursor_regexp:
        cursor_regexp = b'^id: s=[a-f0-9]+;i=[a-f0-9]+;b=[a-f0-9]+;'
        cursor_regexp += b'm=[a-f0-9]+;t=[a-f0-9]+;x=[a-f0-9]+$'

    p = re.compile(cursor_regexp)
    assert p.match(c), "Cursor {} does not match regexp {}".format(c, cursor_regexp)


def test_log_v2_text(dcos_api_session):
    for node in dcos_api_session.masters + dcos_api_session.all_slaves:
        response = dcos_api_session.logs.get('/v2/component?limit=10', node=node)
        check_response_ok(response, {'Content-Type': 'text/plain'})

        # expect 10 entries
        logs = response.content.decode()
        entries_count = len(re.findall(NEW_ENTRY_PATTERN, logs))
        assert entries_count == 10, 'Expect 10 log entries. Got {}. All lines {}'.format(entries_count, logs)


def test_log_v2_server_sent_events(dcos_api_session):
    for node in dcos_api_session.masters + dcos_api_session.all_slaves:
        response = dcos_api_session.logs.get(
            '/v2/component?limit=1', node=node, headers={'Accept': 'text/event-stream'}, stream=True)
        check_response_ok(response, {'Content-Type': 'text/event-stream', 'Cache-Control': 'no-cache'})
        lines = response.iter_lines()
        sse_id = next(lines)
        validate_journald_cursor(sse_id)
        data = next(lines).decode('utf-8', 'ignore')
        validate_sse_entry(data)


def test_log_v2_stream(dcos_api_session):
    for node in dcos_api_session.masters + dcos_api_session.all_slaves:
        response = dcos_api_session.logs.get('/v2/component?skip=-1', node=node, stream=True,
                                             headers={'Accept': 'text/event-stream'})
        check_response_ok(response, {'Content-Type': 'text/event-stream', 'Cache-Control': 'no-cache'})
        lines = response.iter_lines()
        sse_id = next(lines)
        validate_journald_cursor(sse_id)
        data = next(lines).decode('utf-8', 'ignore')
        validate_sse_entry(data)


def test_log_v2_proxy(dcos_api_session):
    r = dcos_api_session.get('/mesos/master/slaves')
    check_response_ok(r, {})

    data = r.json()
    slaves_ids = sorted(x['id'] for x in data['slaves'] if x['hostname'] in dcos_api_session.all_slaves)

    for slave_id in slaves_ids:
        response = dcos_api_session.get('/system/v1/agent/{}/logs/v2/component?skip=-10&limit=10'.format(slave_id))
        check_response_ok(response, {'Content-Type': 'text/plain'})
        lines = list(filter(lambda x: x != '', response.text.split('\n')))
        assert len(lines) == 10, 'Expect 10 log entries. Got {}. All lines {}'.format(len(lines), lines)


def test_log_v2_task_logs(dcos_api_session):
    test_uuid = uuid.uuid4().hex

    task_id = "integration-test-task-logs-{}".format(test_uuid)

    task_definition = {
        "id": "/{}".format(task_id),
        "cpus": 0.1,
        "instances": 1,
        "mem": 128,
        "healthChecks": [
            {
                "protocol": "COMMAND",
                "command": {
                    "value": "grep -q STDOUT_LOG stdout;grep -q STDERR_LOG stderr"
                }
            }
        ],
        "cmd": "echo STDOUT_LOG; echo STDERR_LOG >&2;sleep 999"
    }

    with dcos_api_session.marathon.deploy_and_cleanup(task_definition, check_health=True):
        response = dcos_api_session.logs.get('/v2/task/{}/file/stdout'.format(task_id))
        check_response_ok(response, {})
        assert 'STDOUT_LOG' in response.text, "Expect STDOUT_LOG in stdout file. Got {}".format(response.text)

        response = dcos_api_session.logs.get('/v2/task/{}/file/stderr'.format(task_id))
        check_response_ok(response, {})
        assert 'STDERR_LOG' in response.text, "Expect STDERR_LOG in stdout file. Got {}".format(response.text)

        _assert_files_in_browse_response(dcos_api_session, task_id, ['stdout', 'stderr'])
        _assert_can_download_files(dcos_api_session, task_id, ['stdout', 'stderr'])


def test_log_v2_pod_logs(dcos_api_session):
    test_uuid = uuid.uuid4().hex

    pod_id = 'integration-test-pod-logs-{}'.format(test_uuid)

    pod_definition = {
        'id': '/{}'.format(pod_id),
        'scaling': {'kind': 'fixed', 'instances': 1},
        'environment': {'PING': 'PONG'},
        'containers': [
            {
                'name': 'sleep1',
                'exec': {'command': {'shell': 'echo $PING > foo;echo STDOUT_LOG;echo STDERR_LOG >&2;sleep 10000'}},
                'resources': {'cpus': 0.1, 'mem': 32},
                'healthcheck': {'command': {'shell': 'test $PING = `cat foo`'}}
            }
        ],
        'networks': [{'mode': 'host'}]
    }

    with dcos_api_session.marathon.deploy_pod_and_cleanup(pod_definition):
        response = dcos_api_session.logs.get('/v2/task/sleep1')
        check_response_ok(response, {})
        assert 'STDOUT_LOG' in response.text, "Expect STDOUT_LOG in stdout file. Got {}".format(response.text)

        response = dcos_api_session.logs.get('/v2/task/sleep1/file/stderr')
        check_response_ok(response, {})
        assert 'STDERR_LOG' in response.text, "Expect STDERR_LOG in stdout file. Got {}".format(response.text)

        _assert_files_in_browse_response(dcos_api_session, pod_id, ['stdout', 'stderr', 'foo'])
        _assert_can_download_files(dcos_api_session, pod_id, ['stdout', 'stderr', 'foo'])


def test_log_v2_api(dcos_api_session):
    test_uuid = uuid.uuid4().hex

    task_id = "integration-test-task-logs-{}".format(test_uuid)

    task_definition = {
        "id": "/{}".format(task_id),
        "cpus": 0.1,
        "instances": 1,
        "mem": 128,
        "healthChecks": [
            {
                "protocol": "COMMAND",
                "command": {
                    "value": "test -f test"
                }
            }
        ],
        "cmd": "echo \"one\ntwo\nthree\nfour\nfive\n\">test;sleep 9999"
    }

    with dcos_api_session.marathon.deploy_and_cleanup(task_definition, check_health=True):
        # skip 2 entries from the beggining
        response = dcos_api_session.logs.get('/v2/task/{}/file/test?skip=2'.format(task_id))
        check_response_ok(response, {})
        assert response.text == "three\nfour\nfive\n"

        # move to the end of file and read 2 last LINE_SIZE
        response = dcos_api_session.logs.get('/v2/task/{}/file/test?cursor=END&skip=-2'.format(task_id))
        check_response_ok(response, {})
        assert response.text == "four\nfive\n"

        # move three lines from the top and limit to one entry
        response = dcos_api_session.logs.get('/v2/task/{}/file/test?skip=3&limit=1'.format(task_id))
        check_response_ok(response, {})
        assert response.text == "four\n"

        # set cursor to 7 (bytes) which the second word and skip 1 lines
        response = dcos_api_session.logs.get('/v2/task/{}/file/test?cursor=7&skip=1'.format(task_id))
        check_response_ok(response, {})
        assert response.text == "four\nfive\n"

        # set cursor to 7 (bytes) which the second word and skip -1 lines and limit 1
        response = dcos_api_session.logs.get('/v2/task/{}/file/test?cursor=7&skip=-1&limit=1'.format(task_id))
        check_response_ok(response, {})
        assert response.text == "two\n"

        # validate the bug is fixed https://jira.mesosphere.com/browse/DCOS_OSS-1995
        response = dcos_api_session.logs.get('/v2/task/{}/file/test?cursor=END&skip=-5'.format(task_id))
        check_response_ok(response, {})
        assert response.text == "one\ntwo\nthree\nfour\nfive\n"

        # make sure if 'Last-Event-ID' header is passed, other get parameters are ignored
        # https://jira.mesosphere.com/browse/DCOS_OSS-2292
        # number 7 used in 'Last-Event-ID' header points to a second word.
        response = dcos_api_session.logs.get('/v2/task/{}/file/test?cursor=END&skip=-1'.format(task_id),
                                             headers={'Last-Event-ID': '7'})
        check_response_ok(response, {})
        assert response.text == "three\nfour\nfive\n"


def _assert_files_in_browse_response(dcos_api_session, task, expected_files):
    response = dcos_api_session.logs.get('/v2/task/{}/browse'.format(task))
    check_response_ok(response, {})

    expected_fields = ['gid', 'mode', 'mtime', 'nlink', 'path', 'size', 'uid']
    data = response.json()
    files = []
    for item in data:
        for field in expected_fields:
            assert field in item, 'Field {} must be in response. Item {}'.format(field, item)
        _file = item['path'].split('/')[-1]
        files += [_file]

    for expected_file in expected_files:
        assert expected_file in files, 'Expecting file {} in {}'.format(expected_file, files)


def _assert_can_download_files(dcos_api_session, task, expected_files):
    for expected_file in expected_files:
        response = dcos_api_session.logs.get('/v2/task/{}/file/{}/download'.format(task, expected_file))
        check_response_ok(response, {
            'Content-Type': 'application/octet-stream',
            'Content-Disposition': 'attachment; filename={}'.format(expected_file)})
        assert response.text<|MERGE_RESOLUTION|>--- conflicted
+++ resolved
@@ -8,13 +8,12 @@
 import requests
 import retrying
 
-<<<<<<< HEAD
-NEW_ENTRY_PATTERN = "\d{4}-\d{2}-\d{2} \d{2}:\d{2}:\d{2}: "
-=======
 
 __maintainer__ = 'mnaboka'
 __contact__ = 'dcos-cluster-ops@mesosphere.io'
->>>>>>> c260174e
+
+
+NEW_ENTRY_PATTERN = "\d{4}-\d{2}-\d{2} \d{2}:\d{2}:\d{2}: "
 
 log = logging.getLogger(__name__)
 
