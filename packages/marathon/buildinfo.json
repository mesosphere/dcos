--- conflicted
+++ resolved
@@ -1,18 +1,10 @@
 {
-<<<<<<< HEAD
-  "requires" : [ "java" ],
-  "single_source" : {
-    "kind" : "url_extract",
-    "url" : "https://s3.amazonaws.com/downloads.mesosphere.io/marathon/builds/marathon-1.6.0-pre-269-g1fd0fd3.tgz",
-    "sha1" : "c08e364147d4dfb89ea3bedb2d6500823c3d03cb"
-=======
   "requires": ["java"],
   "single_source": {
     "kind": "url_extract",
     "url": "https://s3.amazonaws.com/downloads.mesosphere.io/marathon/builds/marathon-1.6.0-pre-250-g12d57af.tgz",
     "sha1": "adae62336c6250abcd028a48f6d74a587b634d4d"
->>>>>>> e7a6902f
   },
-  "username" : "dcos_marathon",
-  "state_directory" : true
+  "username": "dcos_marathon",
+  "state_directory": true
 }