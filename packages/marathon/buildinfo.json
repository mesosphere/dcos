--- conflicted
+++ resolved
@@ -1,17 +1,10 @@
 {
-<<<<<<< HEAD
-  "requires" : [ "java" ],
-  "single_source" : {
-    "kind" : "url_extract",
-    "url" : "https://s3.amazonaws.com/downloads.mesosphere.io/marathon/builds/1.8.104-08dfb1b40/marathon-1.8.104-08dfb1b40.tgz",
-    "sha1" : "e705b00bd52875cb1ff2edae02f5cb70dd323bba"
-=======
   "requires": ["java"],
   "single_source": {
     "kind": "url_extract",
     "url": "https://s3.amazonaws.com/downloads.mesosphere.io/marathon/builds/1.7.189-48bfd6000/marathon-1.7.189-48bfd6000.tgz",
     "sha1": "d5219d80fb549bfd935a1403239262ac00dc40c5"
->>>>>>> 37065d66
   },
-  "username" : "dcos_marathon"
+  "username": "dcos_marathon",
+  "state_directory": true
 }