{
  "requires": ["mesos", "curl", "openssl"],
  "single_source" : {
    "kind": "git",
    "git": "git@github.com:mesosphere/mesos-modules-private.git",
<<<<<<< HEAD
    "ref" : "aab1f01a15f555e69f1d434a6fd6e79f63867c11",
    "ref_origin": "alexander/simple-account-credential"
=======
    "ref" : "faad8dabd646afdb6756ad202467d3d16caee375",
    "ref_origin": "master"
>>>>>>> 3ed7f552
  }
}<|MERGE_RESOLUTION|>--- conflicted
+++ resolved
@@ -3,12 +3,7 @@
   "single_source" : {
     "kind": "git",
     "git": "git@github.com:mesosphere/mesos-modules-private.git",
-<<<<<<< HEAD
-    "ref" : "aab1f01a15f555e69f1d434a6fd6e79f63867c11",
-    "ref_origin": "alexander/simple-account-credential"
-=======
-    "ref" : "faad8dabd646afdb6756ad202467d3d16caee375",
+    "ref" : "22dd8d478e4903695fa70592fdf1b870433ed615",
     "ref_origin": "master"
->>>>>>> 3ed7f552
   }
 }