--- conflicted
+++ resolved
@@ -1,11 +1,4 @@
 {
-<<<<<<< HEAD
-  "requires" : [ "java", "exhibitor" ],
-  "single_source" : {
-    "kind" : "url_extract",
-    "url" : "https://s3.amazonaws.com/downloads.mesosphere.io/metronome/builds/0.6.42-b46cd62/metronome-0.6.42-b46cd62.tgz",
-    "sha1" : "4873200d416141f34a56703c7267982c8d6ddeaa"
-=======
   "requires": [
     "java",
     "exhibitor"
@@ -14,7 +7,7 @@
     "kind": "url_extract",
     "url": "https://s3.amazonaws.com/downloads.mesosphere.io/metronome/builds/0.6.42-b46cd62/metronome-0.6.42-b46cd62.tgz",
     "sha1": "4873200d416141f34a56703c7267982c8d6ddeaa"
->>>>>>> fae5f8df
   },
-  "username" : "dcos_metronome"
+  "username": "dcos_metronome",
+  "state_directory": true
 }