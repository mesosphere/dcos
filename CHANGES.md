Please follow the [`CHANGES.md` modification guidelines](https://github.com/dcos/dcos/blob/master/CHANGES-guidelines.md). Thank you!

## DC/OS 1.13.11 (in development)

* Updated to Mesos [1.8.2-dev](https://github.com/apache/mesos/blob/d160015e544082ff310a7e4d2e94e3c4eae9499b/CHANGELOG)

### Security updates


### Notable changes


### Fixed and improved

* Stop all services at once during upgrade. (COPS-6512)

* Avoid timeouts in CockroachDB unit start. (D2IQ-69871)

<<<<<<< HEAD
#### Update Marathon to 1.8.245

* Allow migrations to re-run by default (MARATHON-8762)
=======
* dcos-net now configures NetworkManager ignores for its interfaces (COPS-6519)
>>>>>>> 55030b53

## DC/OS 1.13.10 (2020-08-26)

### Security updates

* Updated CockroachDB Python package to 0.3.5. (D2IQ-62221)

### Notable changes

* Starting services on clusters with static masters now only requires a majority of ZooKeeper nodes to be available.
  Previously, all ZooKeeper nodes needed to be available.
  On clusters with dynamic master lists, all ZooKeeper nodes must still be available. (D2IQ-4248)

### Fixed and improved

* Removed trailing newline from ZooKeeper log messages. (D2IQ-68394)

* Updated DC/OS UI to [v5.2.1](https://github.com/dcos/dcos-ui/releases/tag/v5.2.1).

* Fix incorrect ownership after migration of `/run/dcos/telegraf/dcos_statsd/containers`. (D2IQ-69295)

* Update Telegraf configuration to reduce errors, vary requests to reduce load, sample less frequently. (COPS-5629)

* Display user email address in UI when logging in using external provider. (D2IQ-70199)

* Removed Exhibitor snapshot cleanup and now rely on ZooKeeper autopurge. (D2IQ-68109)

* Log diff to resolv.conf in addition to the new contents. (COPS-6411)


#### Update Metronome to 0.6.48

* Fix an issue in Metronome where it became unresponsive when lots of pending jobs existed during boot. (DCOS_OSS-5965)

* There was a case where regex validation of project ids was ineffecient for certain inputs. The regex has been optimized. (MARATHON-8730)

* Metronome jobs networking is now configurable (MARATHON-8727)

#### Update Marathon to 1.8.244

* Fix a regression where Marathon would sometimes fail to replace lost unreachable tasks (MARATHON-8758)

* Improved the reliability of error handling for health check handling (MARATHON-8743)

## DC/OS 1.13.9 (2020-4-22)

### Notable changes

### Fixed and improved

* Updated DC/OS UI to [v4.0.1](https://github.com/dcos/dcos-ui/releases/tag/v4.0.1).

* Marathon updated to 1.8.242

* Marathon was checking authorization for unrelated apps when performing a kill-and-scale operations; this has been resolved. (MARATHON-8731)

* Update to Fluentbit [1.4.6](https://docs.fluentbit.io/manual/installation/upgrade-notes)


### Security updates

* Update to OpenSSL 1.0.2u. (D2IQ-66526)


## DC/OS 1.13.8 (2020-02-27)

### Notable changes

* Updated to Mesos [1.8.2-dev](https://github.com/apache/mesos/blob/bb32bf8732af3e941aa651c82f5c4f3f03e2e139/CHANGELOG)

### Fixed and improved

* Marathon: Pod status reports would miss tasks in state `TASK_UNKOWN` (MARATHON-8710)

* Fixed preflight check verifying the `ftype` value of /var/lib/mesos. (DCOS-59406)

* Allow Admin Router to accept files up to 32GB, such as for uploading large packages to Package Registry. (DCOS-61233)

* DC/OS no longer increases the rate limit for journald logging.  Scale testing demonstrated that raising the limit overloads journald, causing problems for other components that see delayed or lost logs or, worse, hang until log buffers are read. The default of 10000 messages per 30 seconds appears to distinguish well between busy components and excessively verbose components. (DCOS-53763)

* Fix Telegraf migration when no containers present. (D2IQ-64507)

* Marathon version bumped to 1.8.239

    * /v2/tasks plaintext output in Marathon 1.5 returned container network endpoints in an unusable way (MARATHON-8721)
    * Unreachable instances would interfere with replacements when using GROUP_BY / UNIQUE placement constraints, even if expungeAfter is configured the same as inactiveAfter (MARATHON-8719)

* Adjust dcos-net (l4lb) to allow for graceful shutdown of connections by changing the VIP backend weight to `0`
  when tasks are unhealthy or enter the `TASK_KILLING` state instead of removing them. (D2IQ-61077)

### Security updates


## DC/OS 1.13.7 (2019-12-19)

### Notable changes

* Updated DC/OS UI to [1.13+v2.83.3](https://github.com/dcos/dcos-ui/releases/tag/1.13+v2.83.3).

* Update Marathon to [1.8.232](https://github.com/mesosphere/marathon/commit/d3517aee0dfe495e2bdce34bdfc0e6f10345371b)


### Fixed and improved

* DC/OS overlay networks should be compared by-value. (DCOS_OSS-5620)

* Drop labels from Lashup's kv_message_queue_overflows_total metric. (DCOS_OSS-5634)

* Reserve all agent VTEP IPs upon recovering from replicated log. (DCOS_OSS-5626)

* Use Golang 1.10.8 to build CockroachDB. (DCOS-61502)
* [Mesos] Support quoted realms in WWW-Authenticate header (DCOS-61529)


## DC/OS 1.13.6

### Notable changes

* Updated DC/OS UI to [1.13+v2.83.1](https://github.com/dcos/dcos-ui/releases/tag/1.13+v2.83.1).

* Signal now sends telemetry data every 5 minutes instead of every hour. This is to align the frequency with DC/OS Enterprise.

* Updated to Mesos [1.8.2-dev](https://github.com/apache/mesos/blob/c7c716dbc9ee4363ba6267591585b9984d8920b8/CHANGELOG)


### Fixed and improved

* Remove nogroup group creation (COPS-5220)

* Increase number of diagnostics fetchers (DCOS-51483)

* Delete each VTEP IP address only once when deleting agent records (DCOS_OSS-5597)

* Marathon pod instances are now included in the DC/OS diagnostic bundle (DCOS_OSS-5616)

* [Marathon] Very-large Mesos TaskStatus updates no longer  cause Marathon to crash loop (MARATHON-8698)


## DC/OS 1.13.5

### Notable changes

* Updated to [Mesos 1.8.2-dev](https://github.com/apache/mesos/blob/adc958f553c3728aab5529de56b0ddc30c0f9b68/CHANGELOG).

* Updated to Marathon 1.8.227.

### Fixed and improved

* Mesos overlay networking: added an HTTP endpoint for dropping agents from the state. (DCOS_OSS-5536)

* Diagnostics bundle: Fixed a bug as of which the bundle creation job duration was shown as ever-increasing, even after the job finished. (DCOS_OSS-5494)

* Diagnostics bundle: added a REST API with performance improvements. (DCOS_OSS-5098)

* Admin Router: Improved service routing robustness by omitting Marathon apps with wrongly specified DCOS_SERVICE_PORT_INDEX values. (DCOS_OSS-5491)

* [Metronome] Post-install configuration can now be added to `/var/lib/dcos/metronome/environment`. (DCOS_OSS-5509)

* [Marathon] Fixed a bug in which a service could get stuck if a failure occurred while Mesos tried to create a reservation. (MARATHON-8693)

* [Marathon] Strict volume name validation was not relaxed enough in DC/OS release 1.13.4; this has been resolved. (MARATHON-8697)

### Security updates

N/A


## DC/OS 1.13.4 (2019-09-05)

### Notable changes

* Updated DC/OS UI to [1.13+v2.82.9](https://github.com/dcos/dcos-ui/releases/tag/1.13+v2.82.9).

* Updated to [Mesos 1.8.x](https://github.com/apache/mesos/blob/6ecaa5106ffd5b2f712854e97b5386741b1d14a7/CHANGELOG).

* Updated to Marathon 1.8.222. (DCOS_OSS-5460)

### Fixed and improved

* Fixed preflight check for Docker version failing for Docker 1.19. (DCOS-56831)

* The content of `/var/log/mesos-state.tar.gz` is now included in the diagnostics bundle. (DCOS-56403)

* DC/OS Net: Fix support for big sets in the ipset manager. (COPS-5229)

* DC/OS Net: Prune VIPs with no backends in order to avoid unbounded growth of state and messages exchanged among `dcos-net` processes. (DCOS_OSS-5356)

* [Marathon] Clarify support for ranges and sets with constraint operators. (MARATHON-7977)

* [Marathon] Revive and suppress offers based on instance state. (MARATHON-8627)

* [Marathon] Exit with status 111 if Marathon could not bind to address. (MARATHON-8685)

* [Marathon] Added maintenance mode to info endpoint. (MARATHON-8660)

* [Marathon] Removed strict validation of external volume name. (MARATHON-8681)

### Security updates

N/A


## DC/OS 1.13.3 (2019-07-24)

### Notable changes

* Updated to [Metronome 0.6.33](https://github.com/dcos/metronome/releases/tag/v0.6.33).

* Updated to [Marathon 1.8.207](https://github.com/mesosphere/marathon/tree/9f3550487).

* Updated to [Mesos 1.8.x](https://github.com/apache/mesos/blob/07d053f68b75505a4386913f05d521fa5e36373d/CHANGELOG).

* Updated the DC/OS UI to version [1.13+v2.82.7](https://github.com/dcos/dcos-ui/releases/tag/1.13+v2.82.7).

* Updated the DC/OS Signal service to release [1.6.0](https://github.com/dcos/dcos-signal/commits/1.6.0).

### Fixed and improved

* Consolidated `iam-database-restore` to work when no database exists. This helps recovery in rare scenarios. (DCOS_OSS-5317)

* Consolidated `dcos-zk backup` and `dcos-zk restore` to exit early with a clear error message if ZooKeeper is still running. (DCOS_OSS-5353)

* DC/OS Metrics: Prometheus metrics can now be collected from Mesos tasks in the `container` networking mode. (DCOS-56018, COPS-5040)

* DC/OS Checks: made false negative results less likely by changing a timeout constant. (DCOS-53742, COPS-5041)

* [Marathon] Marathon will not get stuck anymore when trying to kill an unreachable instance. (MARATHON-8422)

* [Marathon] Persistent volumes tagged with a profile name now default to `DiskType.Mount`. (MARATHON-8631)

### Security updates

N/A


## DC/OS 1.13.2 (2019-07-03)

## Notable changes

* Updated to [Mesos 1.8.1-dev](https://github.com/apache/mesos/blob/fca89344aff96a8e2ec1b5b70f4a3cb0e899c352/CHANGELOG).

* Updated to [Metronome 0.6.27](https://github.com/dcos/metronome/tree/b8a73dd).

* Updated to [Marathon 1.8.204](https://github.com/mesosphere/marathon/tree/5209e3183).

* Updated DC/OS UI to [1.13+v2.82.6](https://github.com/dcos/dcos-ui/releases/tag/1.13+v2.82.6).

* ZooKeeper instances on master nodes can now be backed up and restored via a dedicated command line script `dcos-zk` that is shipped with DC/OS. (DCOS_OSS-5186)

### Fixed and improved

* Mesos task logs are now sent to Fluent Bit with task metadata included. (DCOS-53834)

* Telegraf reports procstat metrics only for DC/OS systemd services, instead of all processes. (DCOS-53589)

* Telegraf now supports specyfying port names for task-label based Prometheus endpoints discovery. (DCOS-55100)

* Fixed Telegraf configuration error that dropped task metrics with certain names or tags. (DCOS_OSS-5032)

* Added Fluent Bit metrics to the pipeline. (DCOS-54425)

* [Metronome] Improved validation of secrets. (DCOS_OSS-5019)

* [Metronome] The task ID is now included in finished job runs. (DCOS_OSS-5273)

* [Marathon ] Fixed an issue where two independent deployments could interfere with each other resulting in too many tasks launched and/or possibly a stuck deployment. (DCOS-54927, DCOS_OSS-5260)

* [Cosmos] Consolidated fetching artifacts from the Internet. (DCOS-54077)

* [Cosmos] Restored old behavior of the `describe` command. (DCOS-44111)

### Security updates

N/A


## DC/OS 1.13.1 (2019-05-31)

### Notable changes

* Updated to [Mesos 1.8.1-dev](https://github.com/apache/mesos/blob/f5770dcf322bd8a88e6c88041364a4089d92be90/CHANGELOG).

* Updated DC/OS UI to [1.13+v2.82.3](https://github.com/dcos/dcos-ui/releases/tag/1.13+v2.82.3).

### Fixed and improved

* DC/OS Net: consolidated writing `resolv.conf`, addressing a rare race condition. (DCOS-47608)

* `dcos_generate_config[ee].sh --validate-config` doesn't complain about missing deprecated `ssh_*` options anymore. (DCOS_OSS-5152)

* Fixed undecoded framework names in metric tags. (DCOS_OSS-5039)

* Consolidated diagnostics bundle creation by applying a timeout when reading systemd journal entries. (DCOS_OSS-5097)

* Admin Router: allow for gzip compression when serving some UI assets. (DCOS-5978)

* Fixed a syntax error in cloud fault domain detect script. (DCOS-51792)

* Fixed a number of issues that caused some DC/OS components to crash when `/tmp` is mounted with the `noexec` option. (DCOS-53077)

* Support large uploads for Admin Router service endpoint. (DCOS-52768, COPS-4651)

* Added Round-Robin DNS support. (DCOS_OSS-5118)

* Ensure the DC/OS IAM (Bouncer) uses the configured web proxy details. (DCOS_OSS-5167)

* [Marathon] Fix restarting resident apps and pods. (DCOS_OSS-5212)

* [Marathon] Only match disk with profile if that profile is needed. (DCOS_OSS-5211)

* [Marathon] Better handle invalid state command exceptions in InstanceTrackerActor. (MARATHON-8623)

* [Marathon] Add TASK_UNKNOWN to the valid mesos task status enums. (MARATHON-8624)

* [Marathon] Prevent a rare but benign NPE when a deployment is canceled. (MARATHON-8616)

* [Marathon] Prevent instance leak. (DCOS-51375)

* [Marathon] Introduce new exit error code when the framework was removed from Mesos.

### Security updates

* Updated urllib3 to version 1.24.2, for addressing [CVE-2019-11324](https://nvd.nist.gov/vuln/detail/CVE-2019-11324). (DCOS-52210)


## DC/OS 1.13.0 (2019-05-13)

### Highlights

#### Introduction of service accounts, alignment of authentication architectures

The core of the DC/OS Enterprise identity and access management service (IAM) has been open-sourced and added to DC/OS, replacing `dcos-oauth`. CockroachDB was added as a DC/OS component as a highly available database serving the IAM.

With that DC/OS now supports service accounts. Service accounts allow individual tools and applications to interact with a DC/OS cluster using their own identity. A successful service account login results in authentication proof -- the DC/OS authentication token. A valid DC/OS authentication token is required in order to access DC/OS services and components through Master Admin Router.

This change also aligned the authentication architectures between DC/OS Enterprise and DC/OS: the HTTP API for service account management as well as for service account login is now the same in both systems. The DC/OS authentication token implementation details are equivalent in both systems: it is a JSON Web Token (JWT) of type RS256 which can be validated by any component in the system after consulting the IAM's JSON Web Key Set (JWKS) endpoint.

#### DC/OS monitoring overhaul

Most DC/OS components (Admin Router, CockroachDB, ZooKeeper, Exhibitor, Root Marathon, Metronome, Spartan, Lashup, and others) now emit more useful metrics into the DC/OS metrics pipeline than before.

The new `DC/OS monitoring service` can be deployed from the DC/OS Universe. It consumes the metrics emitted by DC/OS components and workloads, feeds them into a time series database and provides a curated set of Grafana dashboards for a holistic DC/OS monitoring approach.

### Known limitations

* Authentication tokens emitted by `dcos-oauth` prior to an upgrade from DC/OS version 1.12.x to DC/OS version 1.13.x will become invalid during the upgrade. Simply log in again.

### Breaking changes

No breaking changes are known to date.

### What's new

* Introduced the `dcos-ui-update-service`. This component exposes an API which allows for updating the `dcos-ui` from the DC/OS Universe. In this release, the default DC/OS UI was updated to version [master+v2.40.10](https://github.com/dcos/dcos-ui/releases/tag/master%2Bv2.40.10).

* Marathon 1.8 is now included. Among others, it adds the ability to launch app or pod containers defined with a seccomp profile.

* Introduced the DC/OS configuration options `metronome_gpu_scheduling_behavior` and `marathon_gpu_scheduling_behavior`. By default, their values are set to `restricted`.

* Metronome now supports the universal containerizer (UCR), as well as the "file-based secrets", and "hybrid cloud" DC/OS capabilities.

* Environment variables can now be set for `docker-gc` in `/var/lib/dcos/docker-gc.env`. (DCOS_OSS-1140)

* Master Admin Router: the service endpoint at `/service/<service-name>` does not strip the `Accept-Encoding` header anymore from requests, allowing services to serve compressed responses to user agents. (DCOS_OSS-4906)

* Admin Router now returns relative redirects to avoid relying on the Host header. (DCOS-47845)

* Admin Router now collects so-called virtual host metrics, for fine-grained monitoring. Each Admin Router instance exposes a summary at `/nginx/status`. (DCOS_OSS-4562)

* Admin Router now logs to a non-blocking Unix domain socket. If `journald` fails to read the socket quickly enough, log messages may be lost. Before, Admin Router hang in this case (stopping to process requests). (DCOS-43956)

* Master Admin Router now exposes the DC/OS Net API via `/net`. This can be used, for example, for reading the public IP addresses of public agent nodes (`/net/v1/nodes`). (DCOS_OSS-1837)

* DC/OS Net: ipv6 support is now enabled in L4LB by default. (DCOS_OSS-1993)

* DC/OS Net: OTP has been upgraded to version 21.3. (DCOS_OSS-4902)

* Mesos metrics are now available by default. (DCOS_OSS-3815)

* Metrics are tagged with their fault domain region and zone. (DCOS-16570)

* Internal metrics for the Telegraf-based metrics pipeline are now exposed. (DCOS_OSS-4608)

* Telegraf's statsd input plugin reports additional internal metrics. (DCOS_OSS-4759)

* Telegraf's procstat input plugin reports process metrics. (DCOS-50778)

* Telegraf has been upgraded to 1.9.4. (DCOS_OSS-4675)

* Allow the DC/OS installer to be used when there is a space in its path. (DCOS_OSS-4429)

* Added a warning to the installer to let the user know in case kernel modules required by the DC/OS storage service are not loaded. (DCOS-49088)

* Set network interfaces as unmanaged for networkd only on coreos. (DCOS-60956)<|MERGE_RESOLUTION|>--- conflicted
+++ resolved
@@ -16,13 +16,11 @@
 
 * Avoid timeouts in CockroachDB unit start. (D2IQ-69871)
 
-<<<<<<< HEAD
+* dcos-net now configures NetworkManager ignores for its interfaces (COPS-6519)
+
 #### Update Marathon to 1.8.245
 
 * Allow migrations to re-run by default (MARATHON-8762)
-=======
-* dcos-net now configures NetworkManager ignores for its interfaces (COPS-6519)
->>>>>>> 55030b53
 
 ## DC/OS 1.13.10 (2020-08-26)
 
