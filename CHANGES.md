--- conflicted
+++ resolved
@@ -6,13 +6,10 @@
 
 ### What's new
 
-<<<<<<< HEAD
 * Updated Signal service to release [1.6.0](https://github.com/dcos/dcos-signal/releases/tag/1.6.0)
 
 * Metronome post-install configuration can be added to `/var/lib/dcos/metronome/environment`. (DCOS_OSS-5309)
-=======
 * Updated telegraf to process mesos operations metrics (DCOS_OSS-5023)
->>>>>>> 1545fa9b
 
 * The DC/OS configuration variable `mesos_seccomp_enabled` now defaults to `true`, with `mesos_seccomp_profile_name` set to `default.json`. This is not expected to break tasks. If you experience problems, though, please note that seccomp can be disabled for individual tasks through the DC/OS SDK and Marathon. (DCOS-50038)
 
