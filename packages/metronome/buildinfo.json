{
<<<<<<< HEAD
  "requires" : [ "java", "exhibitor" ],
  "single_source" : {
    "kind" : "url_extract",
    "url" : "https://s3.amazonaws.com/downloads.mesosphere.io/metronome/builds/0.6.67-db297bc/metronome-0.6.67-db297bc.tgz",
    "sha1" : "4e23f77910edd9399c84849c8a0cef2653aec13d"
=======
  "requires": [
    "java",
    "exhibitor"
  ],
  "single_source": {
    "kind": "url_extract",
    "url": "https://s3.amazonaws.com/downloads.mesosphere.io/metronome/builds/0.6.67-89673a3/metronome-0.6.67-89673a3.tgz",
    "sha1": "c1635b16d99fec68048a6b99d97874bc03d847cc"
>>>>>>> 5999282b
  },
  "username" : "dcos_metronome"
}<|MERGE_RESOLUTION|>--- conflicted
+++ resolved
@@ -1,11 +1,4 @@
 {
-<<<<<<< HEAD
-  "requires" : [ "java", "exhibitor" ],
-  "single_source" : {
-    "kind" : "url_extract",
-    "url" : "https://s3.amazonaws.com/downloads.mesosphere.io/metronome/builds/0.6.67-db297bc/metronome-0.6.67-db297bc.tgz",
-    "sha1" : "4e23f77910edd9399c84849c8a0cef2653aec13d"
-=======
   "requires": [
     "java",
     "exhibitor"
@@ -14,7 +7,7 @@
     "kind": "url_extract",
     "url": "https://s3.amazonaws.com/downloads.mesosphere.io/metronome/builds/0.6.67-89673a3/metronome-0.6.67-89673a3.tgz",
     "sha1": "c1635b16d99fec68048a6b99d97874bc03d847cc"
->>>>>>> 5999282b
   },
-  "username" : "dcos_metronome"
+  "username": "dcos_metronome",
+  "state_directory": true
 }