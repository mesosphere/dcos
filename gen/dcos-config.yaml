--- conflicted
+++ resolved
@@ -1414,8 +1414,6 @@
         ## calculation of percentiles. Raising this limit increases the accuracy
         ## of percentiles but also increases the memory usage and cpu time.
         percentile_limit = 1000
-<<<<<<< HEAD
-=======
       # Configuration for the Prometheus client to spawn
       [[outputs.prometheus_client]]
         ## Address to listen on
@@ -1446,7 +1444,6 @@
         ]
         ## The user agent to send with requests
         user_agent = "Telegraf-mesos"
->>>>>>> 9dbbb3d0
       # Reads 'mntr' health checks from one or many zookeeper servers
       [[inputs.zookeeper]]
         ## An array of addresses to gather stats about. Specify an ip or hostname
@@ -1542,7 +1539,8 @@
           "tasks",
           "messages",
         ]
-<<<<<<< HEAD
+        ## The user agent to send with requests
+        user_agent = "Telegraf-mesos"
       # Statsd UDP/TCP Server
       [[inputs.statsd]]
         ## Protocol, must be "tcp", "udp", "udp4" or "udp6" (default=udp)
@@ -1574,10 +1572,6 @@
         ## calculation of percentiles. Raising this limit increases the accuracy
         ## of percentiles but also increases the memory usage and cpu time.
         percentile_limit = 1000
-=======
-        ## The user agent to send with requests
-        user_agent = "Telegraf-mesos"
->>>>>>> 9dbbb3d0
       # Plugin for adding metadata to dcos-specific metrics
       [[processors.dcos_metadata]]
         ## The URL of the local mesos agent
@@ -1642,7 +1636,8 @@
           "tasks",
           "messages",
         ]
-<<<<<<< HEAD
+        ## The user agent to send with requests
+        user_agent = "Telegraf-mesos"
       # Statsd UDP/TCP Server
       [[inputs.statsd]]
         ## Protocol, must be "tcp", "udp", "udp4" or "udp6" (default=udp)
@@ -1674,10 +1669,6 @@
         ## calculation of percentiles. Raising this limit increases the accuracy
         ## of percentiles but also increases the memory usage and cpu time.
         percentile_limit = 1000
-=======
-        ## The user agent to send with requests
-        user_agent = "Telegraf-mesos"
->>>>>>> 9dbbb3d0
       # Plugin for adding metadata to dcos-specific metrics
       [[processors.dcos_metadata]]
         ## The URL of the local mesos agent
