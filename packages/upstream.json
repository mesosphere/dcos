--- conflicted
+++ resolved
@@ -1,10 +1,6 @@
 {
   "kind": "git",
   "git": "https://github.com/dcos/dcos",
-<<<<<<< HEAD
-  "ref": "260fb20a330ee5b8f1e76ef4c59733a611a03603",
-=======
   "ref": "86f630bda0763318a969e00f11d8ac85eca7cdfe",
->>>>>>> c0831869
   "ref_origin": "master"
 }