{
   "integrate": false,
   "ship-it": false,
   "test": false,
   "bump-ee": true,
<<<<<<< HEAD
   "changelog-not-required": true,
=======
   "request-review": true,
>>>>>>> bcc34110
   "merge-it": true,
   "sync": true,
   "override-status": {
    "enabled": true,
    "jira_label": "mergebot-override"
    },
    "label": {
        "enabled": true,
        "default": "Work In Progress",
        "pr-creator-can-apply": ["Ready For Review", "Work In Progress"]
    },
    "pr-status-checks": {
        "enabled": true,
        "interactive": false
    },
    "ship_it_label_status_check": {
        "enabled": true,
        "interactive": false,
        "acceptable_labels": ["Ship It"],
        "labels_to_remove_when_applying_ship_it": ["Work In Progress", "Ready For Review", "Request For Comment"]
    },
    "update_jira_on_merge": {
        "enabled": true,
        "interactive": false,
        "fix_version_map": {
            "master": "DC/OS 1.14.0",
            "1.13": "DC/OS 1.13.2",
            "1.12": "DC/OS 1.12.4",
            "1.11": "DC/OS 1.11.12",
            "1.10": "DC/OS 1.10.12"
        },
        "jira_regex": "((?:DCOS|DCOS_OSS|COPS|MARATHON)-\\d+)"
    },
    "required statuses": {
        "master": ["mergebot/enterprise/build-status/aggregate",
                    "mergebot/enterprise/has_ship-it",
                    "mergebot/enterprise/review/approved/min_2",
                    "mergebot/has_ship-it",
                    "mergebot/review/approved/min_2",
                    "teamcity/dcos/build/dcos",
                    "teamcity/dcos/build/tox",
                    "continuous-integration/jenkins/pr-head",
                    "teamcity/dcos/test/aws/cloudformation/simple",
                    "teamcity/dcos/test/aws/onprem/static/group1",
                    "teamcity/dcos/test/aws/onprem/static/group2",
                    "teamcity/dcos/test/aws/onprem/static/group3",
                    "teamcity/dcos/test/aws/onprem/static/group4",
                    "teamcity/dcos/test/test-e2e/group1"],
        "1.13" : ["mergebot/enterprise/build-status/aggregate",
                    "mergebot/enterprise/has_ship-it",
                    "mergebot/enterprise/review/approved/min_2",
                    "mergebot/has_ship-it",
                    "mergebot/review/approved/min_2",
                    "teamcity/dcos/build/dcos",
                    "teamcity/dcos/build/tox",
                    "continuous-integration/jenkins/pr-head",
                    "teamcity/dcos/test/aws/cloudformation/simple",
                    "teamcity/dcos/test/aws/onprem/static/group1",
                    "teamcity/dcos/test/aws/onprem/static/group2",
                    "teamcity/dcos/test/aws/onprem/static/group3",
                    "teamcity/dcos/test/aws/onprem/static/group4",
                    "teamcity/dcos/test/test-e2e/group1"],
        "1.13.1" : ["mergebot/enterprise/build-status/aggregate",
                    "mergebot/enterprise/has_ship-it",
                    "mergebot/enterprise/review/approved/min_2",
                    "mergebot/has_ship-it",
                    "mergebot/review/approved/min_2",
                    "teamcity/dcos/build/dcos",
                    "teamcity/dcos/build/tox",
                    "continuous-integration/jenkins/pr-head",
                    "teamcity/dcos/test/aws/cloudformation/simple",
                    "teamcity/dcos/test/aws/onprem/static/group1",
                    "teamcity/dcos/test/aws/onprem/static/group2",
                    "teamcity/dcos/test/aws/onprem/static/group3",
                    "teamcity/dcos/test/aws/onprem/static/group4",
                    "teamcity/dcos/test/test-e2e/group1"],
        "1.12" : ["mergebot/enterprise/build-status/aggregate",
                  "mergebot/enterprise/has_ship-it",
                  "mergebot/enterprise/review/approved/min_2",
                  "mergebot/has_ship-it",
                  "mergebot/review/approved/min_2",
                  "teamcity/dcos/build/dcos",
                  "teamcity/dcos/build/tox",
                  "continuous-integration/jenkins/pr-head",
                  "teamcity/dcos/test/aws/cloudformation/simple",
                  "teamcity/dcos/test/aws/onprem/static/group1",
                  "teamcity/dcos/test/aws/onprem/static/group2",
                  "teamcity/dcos/test/aws/onprem/static/group3",
                  "teamcity/dcos/test/aws/onprem/static/group4",
                  "teamcity/dcos/test/test-e2e/group1"],
        "1.11" : ["mergebot/enterprise/build-status/aggregate",
                  "mergebot/enterprise/has_ship-it",
                  "mergebot/enterprise/review/approved/min_2",
                  "mergebot/has_ship-it",
                  "mergebot/review/approved/min_2",
                  "teamcity/dcos/build/dcos",
                  "teamcity/dcos/build/tox",
                  "continuous-integration/jenkins/pr-head",
                  "teamcity/dcos/test/aws/cloudformation/simple",
                  "teamcity/dcos/test/aws/onprem/static/group1",
                  "teamcity/dcos/test/aws/onprem/static/group2",
                  "teamcity/dcos/test/aws/onprem/static/group3",
                  "teamcity/dcos/test/aws/onprem/static/group4",
                  "teamcity/dcos/test/test-e2e/group1"],
        "1.11.11" : ["mergebot/enterprise/build-status/aggregate",
                  "mergebot/enterprise/has_ship-it",
                  "mergebot/enterprise/review/approved/min_2",
                  "mergebot/has_ship-it",
                  "mergebot/review/approved/min_2",
                  "teamcity/dcos/build/dcos",
                  "teamcity/dcos/build/tox",
                  "continuous-integration/jenkins/pr-head",
                  "teamcity/dcos/test/aws/cloudformation/simple",
                  "teamcity/dcos/test/aws/onprem/static/group1",
                  "teamcity/dcos/test/aws/onprem/static/group2",
                  "teamcity/dcos/test/aws/onprem/static/group3",
                  "teamcity/dcos/test/aws/onprem/static/group4",
                  "teamcity/dcos/test/test-e2e/group1"],

        "1.10" : ["mergebot/enterprise/build-status/aggregate",
                  "mergebot/enterprise/has_ship-it",
                  "mergebot/enterprise/review/approved/min_2",
                  "mergebot/has_ship-it",
                  "mergebot/review/approved/min_2",
                  "teamcity/dcos/build/dcos",
                  "teamcity/dcos/build/tox",
                  "continuous-integration/jenkins/pr-head",
                  "teamcity/dcos/test/aws/cloudformation/simple",
                  "teamcity/dcos/test/aws/onprem/static/group1",
                  "teamcity/dcos/test/aws/onprem/static/group2",
                  "teamcity/dcos/test/aws/onprem/static/group3",
                  "teamcity/dcos/test/aws/onprem/static/group4",
                  "teamcity/dcos/test/test-e2e/group1"]
    }
}<|MERGE_RESOLUTION|>--- conflicted
+++ resolved
@@ -3,11 +3,8 @@
    "ship-it": false,
    "test": false,
    "bump-ee": true,
-<<<<<<< HEAD
    "changelog-not-required": true,
-=======
    "request-review": true,
->>>>>>> bcc34110
    "merge-it": true,
    "sync": true,
    "override-status": {
