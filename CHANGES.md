--- conflicted
+++ resolved
@@ -1,7 +1,4 @@
 ## DC/OS 1.12.0
-<<<<<<< HEAD
-* A cluster's IP detect script may be changed with a config upgrade.
-=======
 
 ```
 * For any significant improvement to DC/OS add an entry to Fixed and Improved section.
@@ -27,6 +24,8 @@
 
 * Added a DC/OS API endpoint to distinguish the 'open' and 'enterprise' build variants. (DCOS_OSS-2283)
 
+* A cluster's IP detect script may be changed with a config upgrade (DCOS_OSS-2389)
+
 
 ### Security Updates
 
@@ -41,5 +40,4 @@
 
 * Updated Metronome to 0.5.0. (DCOS_OSS-2338)
 
-* Updated REX-Ray to v0.11.2. (DCOS_OSS-2245)
->>>>>>> 1de9bbb2
+* Updated REX-Ray to v0.11.2. (DCOS_OSS-2245)