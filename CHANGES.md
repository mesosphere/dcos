Please follow the [`CHANGES.md` modification guidelines](https://github.com/dcos/dcos/blob/master/CHANGES-guidelines.md). Thank you!

## DC/OS 1.13.10 (in development)

### Notable changes

### Fixed and improved

* Removed trailing newline from ZooKeeper log messages. (D2IQ-68394)

<<<<<<< HEAD
* Updated DC/OS UI to [v5.1.1](https://github.com/dcos/dcos-ui/releases/tag/v5.1.1).
=======
* Fix incorrect ownership after migration of `/run/dcos/telegraf/dcos_statsd/containers`. (D2IQ-69295)
>>>>>>> 0839cb84

#### Update Metronome to 0.6.48

* Fix an issue in Metronome where it became unresponsive when lots of pending jobs existed during boot. (DCOS_OSS-5965)

* There was a case where regex validation of project ids was ineffecient for certain inputs. The regex has been optimized. (MARATHON-8730)

* Metronome jobs networking is now configurable (MARATHON-8727)

### Security updates


## DC/OS 1.13.9 (2020-4-22)

### Notable changes

### Fixed and improved

* Updated DC/OS UI to [v4.0.1](https://github.com/dcos/dcos-ui/releases/tag/v4.0.1).

* Marathon updated to 1.8.242

* Marathon was checking authorization for unrelated apps when performing a kill-and-scale operations; this has been resolved. (MARATHON-8731)

### Security updates

* Update to OpenSSL 1.0.2u. (D2IQ-66526)


## DC/OS 1.13.8 (2020-02-27)

### Notable changes

* Updated to Mesos [1.8.2-dev](https://github.com/apache/mesos/blob/bb32bf8732af3e941aa651c82f5c4f3f03e2e139/CHANGELOG)

### Fixed and improved

* Marathon: Pod status reports would miss tasks in state `TASK_UNKOWN` (MARATHON-8710)

* Fixed preflight check verifying the `ftype` value of /var/lib/mesos. (DCOS-59406)

* Allow Admin Router to accept files up to 32GB, such as for uploading large packages to Package Registry. (DCOS-61233)

* DC/OS no longer increases the rate limit for journald logging.  Scale testing demonstrated that raising the limit overloads journald, causing problems for other components that see delayed or lost logs or, worse, hang until log buffers are read. The default of 10000 messages per 30 seconds appears to distinguish well between busy components and excessively verbose components. (DCOS-53763)

* Fix Telegraf migration when no containers present. (D2IQ-64507)

* Marathon version bumped to 1.8.239

    * /v2/tasks plaintext output in Marathon 1.5 returned container network endpoints in an unusable way (MARATHON-8721)
    * Unreachable instances would interfere with replacements when using GROUP_BY / UNIQUE placement constraints, even if expungeAfter is configured the same as inactiveAfter (MARATHON-8719)

* Adjust dcos-net (l4lb) to allow for graceful shutdown of connections by changing the VIP backend weight to `0`
  when tasks are unhealthy or enter the `TASK_KILLING` state instead of removing them. (D2IQ-61077)

### Security updates


## DC/OS 1.13.7 (2019-12-19)

### Notable changes

* Updated DC/OS UI to [1.13+v2.83.3](https://github.com/dcos/dcos-ui/releases/tag/1.13+v2.83.3).

* Update Marathon to [1.8.232](https://github.com/mesosphere/marathon/commit/d3517aee0dfe495e2bdce34bdfc0e6f10345371b)


### Fixed and improved

* DC/OS overlay networks should be compared by-value. (DCOS_OSS-5620)

* Drop labels from Lashup's kv_message_queue_overflows_total metric. (DCOS_OSS-5634)

* Reserve all agent VTEP IPs upon recovering from replicated log. (DCOS_OSS-5626)

* Use Golang 1.10.8 to build CockroachDB. (DCOS-61502)
* [Mesos] Support quoted realms in WWW-Authenticate header (DCOS-61529)


## DC/OS 1.13.6

### Notable changes

* Updated DC/OS UI to [1.13+v2.83.1](https://github.com/dcos/dcos-ui/releases/tag/1.13+v2.83.1).

* Signal now sends telemetry data every 5 minutes instead of every hour. This is to align the frequency with DC/OS Enterprise.

* Updated to Mesos [1.8.2-dev](https://github.com/apache/mesos/blob/c7c716dbc9ee4363ba6267591585b9984d8920b8/CHANGELOG)


### Fixed and improved

* Remove nogroup group creation (COPS-5220)

* Increase number of diagnostics fetchers (DCOS-51483)

* Delete each VTEP IP address only once when deleting agent records (DCOS_OSS-5597)

* Marathon pod instances are now included in the DC/OS diagnostic bundle (DCOS_OSS-5616)

* [Marathon] Very-large Mesos TaskStatus updates no longer  cause Marathon to crash loop (MARATHON-8698)


## DC/OS 1.13.5

### Notable changes

* Updated to [Mesos 1.8.2-dev](https://github.com/apache/mesos/blob/adc958f553c3728aab5529de56b0ddc30c0f9b68/CHANGELOG).

* Updated to Marathon 1.8.227.

### Fixed and improved

* Mesos overlay networking: added an HTTP endpoint for dropping agents from the state. (DCOS_OSS-5536)

* Diagnostics bundle: Fixed a bug as of which the bundle creation job duration was shown as ever-increasing, even after the job finished. (DCOS_OSS-5494)

* Diagnostics bundle: added a REST API with performance improvements. (DCOS_OSS-5098)

* Admin Router: Improved service routing robustness by omitting Marathon apps with wrongly specified DCOS_SERVICE_PORT_INDEX values. (DCOS_OSS-5491)

* [Metronome] Post-install configuration can now be added to `/var/lib/dcos/metronome/environment`. (DCOS_OSS-5509)

* [Marathon] Fixed a bug in which a service could get stuck if a failure occurred while Mesos tried to create a reservation. (MARATHON-8693)

* [Marathon] Strict volume name validation was not relaxed enough in DC/OS release 1.13.4; this has been resolved. (MARATHON-8697)

### Security updates

N/A


## DC/OS 1.13.4 (2019-09-05)

### Notable changes

* Updated DC/OS UI to [1.13+v2.82.9](https://github.com/dcos/dcos-ui/releases/tag/1.13+v2.82.9).

* Updated to [Mesos 1.8.x](https://github.com/apache/mesos/blob/6ecaa5106ffd5b2f712854e97b5386741b1d14a7/CHANGELOG).

* Updated to Marathon 1.8.222. (DCOS_OSS-5460)

### Fixed and improved

* Fixed preflight check for Docker version failing for Docker 1.19. (DCOS-56831)

* The content of `/var/log/mesos-state.tar.gz` is now included in the diagnostics bundle. (DCOS-56403)

* DC/OS Net: Fix support for big sets in the ipset manager. (COPS-5229)

* DC/OS Net: Prune VIPs with no backends in order to avoid unbounded growth of state and messages exchanged among `dcos-net` processes. (DCOS_OSS-5356)

* [Marathon] Clarify support for ranges and sets with constraint operators. (MARATHON-7977)

* [Marathon] Revive and suppress offers based on instance state. (MARATHON-8627)

* [Marathon] Exit with status 111 if Marathon could not bind to address. (MARATHON-8685)

* [Marathon] Added maintenance mode to info endpoint. (MARATHON-8660)

* [Marathon] Removed strict validation of external volume name. (MARATHON-8681)

### Security updates

N/A


## DC/OS 1.13.3 (2019-07-24)

### Notable changes

* Updated to [Metronome 0.6.33](https://github.com/dcos/metronome/releases/tag/v0.6.33).

* Updated to [Marathon 1.8.207](https://github.com/mesosphere/marathon/tree/9f3550487).

* Updated to [Mesos 1.8.x](https://github.com/apache/mesos/blob/07d053f68b75505a4386913f05d521fa5e36373d/CHANGELOG).

* Updated the DC/OS UI to version [1.13+v2.82.7](https://github.com/dcos/dcos-ui/releases/tag/1.13+v2.82.7).

* Updated the DC/OS Signal service to release [1.6.0](https://github.com/dcos/dcos-signal/commits/1.6.0).

### Fixed and improved

* Consolidated `iam-database-restore` to work when no database exists. This helps recovery in rare scenarios. (DCOS_OSS-5317)

* Consolidated `dcos-zk backup` and `dcos-zk restore` to exit early with a clear error message if ZooKeeper is still running. (DCOS_OSS-5353)

* DC/OS Metrics: Prometheus metrics can now be collected from Mesos tasks in the `container` networking mode. (DCOS-56018, COPS-5040)

* DC/OS Checks: made false negative results less likely by changing a timeout constant. (DCOS-53742, COPS-5041)

* [Marathon] Marathon will not get stuck anymore when trying to kill an unreachable instance. (MARATHON-8422)

* [Marathon] Persistent volumes tagged with a profile name now default to `DiskType.Mount`. (MARATHON-8631)

### Security updates

N/A


## DC/OS 1.13.2 (2019-07-03)

## Notable changes

* Updated to [Mesos 1.8.1-dev](https://github.com/apache/mesos/blob/fca89344aff96a8e2ec1b5b70f4a3cb0e899c352/CHANGELOG).

* Updated to [Metronome 0.6.27](https://github.com/dcos/metronome/tree/b8a73dd).

* Updated to [Marathon 1.8.204](https://github.com/mesosphere/marathon/tree/5209e3183).

* Updated DC/OS UI to [1.13+v2.82.6](https://github.com/dcos/dcos-ui/releases/tag/1.13+v2.82.6).

* ZooKeeper instances on master nodes can now be backed up and restored via a dedicated command line script `dcos-zk` that is shipped with DC/OS. (DCOS_OSS-5186)

### Fixed and improved

* Mesos task logs are now sent to Fluent Bit with task metadata included. (DCOS-53834)

* Telegraf reports procstat metrics only for DC/OS systemd services, instead of all processes. (DCOS-53589)

* Telegraf now supports specyfying port names for task-label based Prometheus endpoints discovery. (DCOS-55100)

* Fixed Telegraf configuration error that dropped task metrics with certain names or tags. (DCOS_OSS-5032)

* Added Fluent Bit metrics to the pipeline. (DCOS-54425)

* [Metronome] Improved validation of secrets. (DCOS_OSS-5019)

* [Metronome] The task ID is now included in finished job runs. (DCOS_OSS-5273)

* [Marathon ] Fixed an issue where two independent deployments could interfere with each other resulting in too many tasks launched and/or possibly a stuck deployment. (DCOS-54927, DCOS_OSS-5260)

* [Cosmos] Consolidated fetching artifacts from the Internet. (DCOS-54077)

* [Cosmos] Restored old behavior of the `describe` command. (DCOS-44111)

### Security updates

N/A


## DC/OS 1.13.1 (2019-05-31)

### Notable changes

* Updated to [Mesos 1.8.1-dev](https://github.com/apache/mesos/blob/f5770dcf322bd8a88e6c88041364a4089d92be90/CHANGELOG).

* Updated DC/OS UI to [1.13+v2.82.3](https://github.com/dcos/dcos-ui/releases/tag/1.13+v2.82.3).

### Fixed and improved

* DC/OS Net: consolidated writing `resolv.conf`, addressing a rare race condition. (DCOS-47608)

* `dcos_generate_config[ee].sh --validate-config` doesn't complain about missing deprecated `ssh_*` options anymore. (DCOS_OSS-5152)

* Fixed undecoded framework names in metric tags. (DCOS_OSS-5039)

* Consolidated diagnostics bundle creation by applying a timeout when reading systemd journal entries. (DCOS_OSS-5097)

* Admin Router: allow for gzip compression when serving some UI assets. (DCOS-5978)

* Fixed a syntax error in cloud fault domain detect script. (DCOS-51792)

* Fixed a number of issues that caused some DC/OS components to crash when `/tmp` is mounted with the `noexec` option. (DCOS-53077)

* Support large uploads for Admin Router service endpoint. (DCOS-52768, COPS-4651)

* Added Round-Robin DNS support. (DCOS_OSS-5118)

* Ensure the DC/OS IAM (Bouncer) uses the configured web proxy details. (DCOS_OSS-5167)

* [Marathon] Fix restarting resident apps and pods. (DCOS_OSS-5212)

* [Marathon] Only match disk with profile if that profile is needed. (DCOS_OSS-5211)

* [Marathon] Better handle invalid state command exceptions in InstanceTrackerActor. (MARATHON-8623)

* [Marathon] Add TASK_UNKNOWN to the valid mesos task status enums. (MARATHON-8624)

* [Marathon] Prevent a rare but benign NPE when a deployment is canceled. (MARATHON-8616)

* [Marathon] Prevent instance leak. (DCOS-51375)

* [Marathon] Introduce new exit error code when the framework was removed from Mesos.

### Security updates

* Updated urllib3 to version 1.24.2, for addressing [CVE-2019-11324](https://nvd.nist.gov/vuln/detail/CVE-2019-11324). (DCOS-52210)


## DC/OS 1.13.0 (2019-05-13)

### Highlights

#### Introduction of service accounts, alignment of authentication architectures

The core of the DC/OS Enterprise identity and access management service (IAM) has been open-sourced and added to DC/OS, replacing `dcos-oauth`. CockroachDB was added as a DC/OS component as a highly available database serving the IAM.

With that DC/OS now supports service accounts. Service accounts allow individual tools and applications to interact with a DC/OS cluster using their own identity. A successful service account login results in authentication proof -- the DC/OS authentication token. A valid DC/OS authentication token is required in order to access DC/OS services and components through Master Admin Router.

This change also aligned the authentication architectures between DC/OS Enterprise and DC/OS: the HTTP API for service account management as well as for service account login is now the same in both systems. The DC/OS authentication token implementation details are equivalent in both systems: it is a JSON Web Token (JWT) of type RS256 which can be validated by any component in the system after consulting the IAM's JSON Web Key Set (JWKS) endpoint.

#### DC/OS monitoring overhaul

Most DC/OS components (Admin Router, CockroachDB, ZooKeeper, Exhibitor, Root Marathon, Metronome, Spartan, Lashup, and others) now emit more useful metrics into the DC/OS metrics pipeline than before.

The new `DC/OS monitoring service` can be deployed from the DC/OS Universe. It consumes the metrics emitted by DC/OS components and workloads, feeds them into a time series database and provides a curated set of Grafana dashboards for a holistic DC/OS monitoring approach.

### Known limitations

* Authentication tokens emitted by `dcos-oauth` prior to an upgrade from DC/OS version 1.12.x to DC/OS version 1.13.x will become invalid during the upgrade. Simply log in again.

### Breaking changes

No breaking changes are known to date.

### What's new

* Introduced the `dcos-ui-update-service`. This component exposes an API which allows for updating the `dcos-ui` from the DC/OS Universe. In this release, the default DC/OS UI was updated to version [master+v2.40.10](https://github.com/dcos/dcos-ui/releases/tag/master%2Bv2.40.10).

* Marathon 1.8 is now included. Among others, it adds the ability to launch app or pod containers defined with a seccomp profile.

* Introduced the DC/OS configuration options `metronome_gpu_scheduling_behavior` and `marathon_gpu_scheduling_behavior`. By default, their values are set to `restricted`.

* Metronome now supports the universal containerizer (UCR), as well as the "file-based secrets", and "hybrid cloud" DC/OS capabilities.

* Environment variables can now be set for `docker-gc` in `/var/lib/dcos/docker-gc.env`. (DCOS_OSS-1140)

* Master Admin Router: the service endpoint at `/service/<service-name>` does not strip the `Accept-Encoding` header anymore from requests, allowing services to serve compressed responses to user agents. (DCOS_OSS-4906)

* Admin Router now returns relative redirects to avoid relying on the Host header. (DCOS-47845)

* Admin Router now collects so-called virtual host metrics, for fine-grained monitoring. Each Admin Router instance exposes a summary at `/nginx/status`. (DCOS_OSS-4562)

* Admin Router now logs to a non-blocking Unix domain socket. If `journald` fails to read the socket quickly enough, log messages may be lost. Before, Admin Router hang in this case (stopping to process requests). (DCOS-43956)

* Master Admin Router now exposes the DC/OS Net API via `/net`. This can be used, for example, for reading the public IP addresses of public agent nodes (`/net/v1/nodes`). (DCOS_OSS-1837)

* DC/OS Net: ipv6 support is now enabled in L4LB by default. (DCOS_OSS-1993)

* DC/OS Net: OTP has been upgraded to version 21.3. (DCOS_OSS-4902)

* Mesos metrics are now available by default. (DCOS_OSS-3815)

* Metrics are tagged with their fault domain region and zone. (DCOS-16570)

* Internal metrics for the Telegraf-based metrics pipeline are now exposed. (DCOS_OSS-4608)

* Telegraf's statsd input plugin reports additional internal metrics. (DCOS_OSS-4759)

* Telegraf's procstat input plugin reports process metrics. (DCOS-50778)

* Telegraf has been upgraded to 1.9.4. (DCOS_OSS-4675)

* Allow the DC/OS installer to be used when there is a space in its path. (DCOS_OSS-4429)

* Added a warning to the installer to let the user know in case kernel modules required by the DC/OS storage service are not loaded. (DCOS-49088)

* Set network interfaces as unmanaged for networkd only on coreos. (DCOS-60956)<|MERGE_RESOLUTION|>--- conflicted
+++ resolved
@@ -8,11 +8,8 @@
 
 * Removed trailing newline from ZooKeeper log messages. (D2IQ-68394)
 
-<<<<<<< HEAD
 * Updated DC/OS UI to [v5.1.1](https://github.com/dcos/dcos-ui/releases/tag/v5.1.1).
-=======
 * Fix incorrect ownership after migration of `/run/dcos/telegraf/dcos_statsd/containers`. (D2IQ-69295)
->>>>>>> 0839cb84
 
 #### Update Metronome to 0.6.48
 
