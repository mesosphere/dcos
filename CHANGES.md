Please follow the [`CHANGES.md` modification guidelines](https://github.com/dcos/dcos/wiki/CHANGES.md-guidelines). Thank you!

## DC/OS 1.12.6 (in development)

* Updated to Mesos [1.7.3-dev](https://github.com/apache/mesos/blob/8af5a6d50c64abb683b803f25bbc02e320fe70f6/CHANGELOG)

### Notable changes

### Fixed and improved

<<<<<<< HEAD
* Marathon version bumped to 1.7.236

    * Marathon would sometimes fail to suppress offers (MARATHON-8632)
    * Unreachable instances would interfere with replacements when using GROUP_BY / UNIQUE placement constraints, even if expungeAfter is configured the same as inactiveAfter (MARATHON-8719)
    * /v2/tasks plaintext output in Marathon 1.5 returned container network endpoints in an unusable way (MARATHON-8721)
    * Marathon tried to store Task StatusUpdate without checking the message size, resulting in failure (MARATHON-8698)
    * Include maintenance mode configuration in info Endpoint (MARATHON-8660)
    * Marathon would use resources with a disk profile when no disk profile was specified (DCOS_OSS-5211)
    * Presence of instance with TASK_UNKNOWN mesos task status causes API to fail to respond (MARATHON-8624)
=======
* DC/OS no longer increases the rate limit for journald logging.  Scale testing demonstrated that raising the limit overloads journald, causing problems for other components that see delayed or lost logs or, worse, hang until log buffers are read. The default of 10000 messages per 30 seconds appears to distinguish well between busy components and excessively verbose components. (DCOS-53763)
>>>>>>> cc70f41f

### Security updates


## DC/OS 1.12.5 (2019-01-02)

* Updated Signal service to release [1.6.0](https://github.com/dcos/dcos-signal/releases/tag/1.6.0)
* Signal now sends telemetry data every 5 minutes instead of every hour. This is to align the frequency with DC/OS Enterprise.

* Updated to Mesos [1.7.3-dev](https://github.com/apache/mesos/blob/d8acd9cfacd2edf8500f07f63a8837aa0ddd14ba/CHANGELOG)

* Metronome post-install configuration can be added to `/var/lib/dcos/metronome/environment` (DCOS_OSS-5509)

* Mesos overlay networking: support dropping agents from the state. (DCOS_OSS-5536)

### Notable changes

* Updated DC/OS UI to [1.12+v2.26.18](https://github.com/dcos/dcos-ui/releases/tag/1.12+v2.26.18).

* Updated to [Metronome 0.6.33](https://github.com/dcos/metronome/tree/b8a73dd)

* Added user controlled environment file for Mesos processes (DCOS-49092)

### Fixed and improved

* [Metronome] Querying run detail with embed=history, successfulFinishedRuns and failedFinishedRuns contains new field tasks which is an array of taskIds of that finished run. This will allow people to query task ids even for finished job runs.

* [Metronome] Fixes metronome where it did not use the revive operation.

* [Metronome] Updates to fix daylight saving issues.

* Changed `dcos-zk backup` and `dcos-zk restore` to exit early if ZooKeeper is running. (DCOS_OSS-5353)

* Fix preflight docker version check failing for docker 1.19. (DCOS-56831)

* The content of `/var/log/mesos-state.tar.gz` is now included in the diagnostics bundle. (DCOS-56403)

* Prune VIPs with no backends in order to avoid unbounded growth of state and messages exchanged among `dcos-net` processes. (DCOS_OSS-5356)

* DC/OS Net: Fix support for big sets in the ipset manager. (COPS-5229)

* Added new diagnostics bundle REST API with performance improvements. (DCOS_OSS-5098)

* Fixes increasing diagnostics job duration when job is done (DCOS_OSS-5494)

* Remove nogroup creation. (COPS-5220)

* Increase number of diagnostics fetchers (DCOS-51483)

* DC/OS overlay networks should be compared by-value. (DCOS_OSS-5620)

* Reserve all agent VTEP IPs upon recovering from replicated log. (DCOS_OSS-5626)

### Security updates


## DC/OS 1.12.4

### Notable changes

* Updated DC/OS UI to [1.12+v2.26.15](https://github.com/dcos/dcos-ui/releases/tag/1.12+v2.26.15)

* ZooKeeper instances on master nodes can now be backed up and restored via a dedicated command line script `dcos-zk` that is shipped with DC/OS. (DCOS_OSS-5186)

* Updated to [Mesos 1.7.3-dev](https://github.com/apache/mesos/blob/0f4e34b4dfe98178a7d94f5242041b5958eb7a24/CHANGELOG).

* Updated to [Metronome 0.6.23](https://github.com/dcos/metronome/tree/be50099).

* Updated to [Marathon 1.7.216](https://github.com/mesosphere/marathon/tree/9e2a9b579).

* Updated REX-Ray to [version 0.11.4](https://github.com/rexray/rexray/releases/tag/v0.11.4). (DCOS_OSS-4316, COPS-3961)

* Updated ZooKeeper to release [3.4.14](https://zookeeper.apache.org/doc/r3.4.14/releasenotes.html). (DCOS_OSS-5002)

* Introduced a new DC/OS configuration variable `adminrouter_x_frame_options`, defaulting to `SAMEORIGIN`. This can be used for controlling the `X-Frame-Options` HTTP header sent with the DC/OS UI. (DCOS-49594)
* Updated ref of dvdcli to fix dvdcli package build (DCOS-53581)

* Updated urllib3 version to 1.24.2 due to: https://nvd.nist.gov/vuln/detail/CVE-2019-11324. (DCOS-52210)

### Fixed and improved

* `dcos_generate_config[ee].sh --validate-config` doesn't complain about missing deprecated `ssh_*` options anymore. (DCOS_OSS-5152)

* Fixed undecoded framework names in metric tags. (DCOS_OSS-5039)

* Fixed a bug as of which DC/OS checks may accidentally fail, pre-maturely reporting `network is unreachable`. (DCOS-47608)

* Improved Cosmos to handle more transient errors behind the scenes, enhancing its fault tolerance. (DCOS-51139)

* `docker-gc` now removes unused volumes. (DCOS_OSS-1502) CONF

* Fixed a bug in Admin Router's service endpoint as of which the DCOS_SERVICE_REQUEST_BUFFERING setting was not adhered to in all cases. (DCOS_OSS-4999)

* Consolidated Telegraf for workloads that emit a large number of metrics. (DCOS-50994)

* Consolidated Mesos metric collection by tuning timeout constants used in the Telegraf Mesos metric plugin. (DCOS-50672)

* Prefixed illegal Prometheus metric names with an underscore, to enhance compatibility with more metric generators. (COPS-4634, COPS-3067)

* Fixed dcos-net-setup.py failing when systemd network directory did not exist. (DCOS-49711) CONF

* Fixed a race condition in L4LB. (DCOS_OSS-4939)

* [Marathon] Introduced global throttling for Marathon health checks (MARATHON-8596)

* [Marathon] Do not fail on offers with RAW and BLOCK disk types (MARATHON-8590)

* [Marathon] Map `tcp,udp` to `udp,tcp` during migration (MARATHON-8575)

* [Marathon] Allow all users to execute /marathon/bin/marathon (MARATHON-8581)

* [Marathon] Response asynchronously for all endpoints (MARATHON-8562)

* [Marathon] Force expunge and Decommission all instances on service removal (DCOS-49521)

* Conflict between VIP port and port mapping. (DCOS_OSS-4970)

* CNAME records should appear before A/AAAA records. (DCOS_OSS-5108)

* ipset protocol ignores a missing `match` flag on some kernel versions. (DCOS-52780)

* Support large uploads for Admin Router service endpoint. (DCOS-52768)

* Added Round-Robin DNS support. (DCOS_OSS-5118)

* [Metronome] Missing request metrics in Metronome. (DCOS_OSS-5020)

* [Metronome] Improve secrets validation to only point out unprovided secrets. (DCOS_OSS-5019)

### Security updates

* Updated to [OpenSSL 1.0.2r](https://www.openssl.org/news/openssl-1.0.2-notes.html). (DCOS_OSS-4868)

* The configuration parameters `aws_secret_access_key` and `exhibitor_azure_account_key` for exhibitor are now marked as secret and will thus not be revealed in `user.config.yaml` on cluster nodes but will from now on appear only in `user.config.full.yaml` which has stricter read permissions and is not included in DC/OS Diagnostics bundles. (DCOS-51751)

* Made it possible to install and run DC/OS with `/tmp` mounted with `noexec`. (DCOS-53077)


## DC/OS 1.12.3 (2019-03-14)

### Notable changes

### Fixed and improved

* Include additional container metrics if provided (DCOS_OSS-4624)

* Improved the performance of command health checks to increase scalability. (DCOS-53656)

* Tighten permissions on ZooKeeper directories (DCOS-47687)

* Improve error message in case Docker is not running at start of installation (DCOS-15890)

* Stop requiring `ssh_user` attribute in `config.yaml` when using parts of deprecated CLI installer (DCOS_OSS-4613)

* Telegraf: Fix a bug in the Mesos input plugin that could cause metrics to be mis-tagged (DCOS_OSS-4760)

* Telegraf: Doubled the buffer limit to drop fewer metrics (DCOS-49277)
* Telegraf: Increase the default polling interval to 20s (DCOS-49301)

### Security updates


## DC/OS 1.12.2 (2019-02-11)

### Notable changes

* Expose Public IP (DCOS_OSS-4514)

* Add thisnode.thisdcos.directory dns zone (DCOS_OSS-4666)

### Fixed and improved

* Mark `dcos6` overlay network as disabled if `enable_ipv6` is set to false. (DCOS-40539)

* Expose a Mesos flag to allow the network CNI root directory to be persisted across host reboot. (DCOS_OSS-4667)

* Add config option to enable/disable the Mesos input plugin in Telegraf. (DCOS_OSS-4667)

* Fix CLI task metrics summary command which was occasionally failing to find metrics (DCOS_OSS-4679)

* Make cluster identity configurable in dcos-net (DCOS_OSS-4620)

### Security updates


## DC/OS 1.12.1 (2019-01-03)

### Notable changes

* Run dcos-diagnostics as the `root` user (DCOS_OSS_3877)

* Users can now supply additional Telegraf settings (DCOS-42214)

* Bumped DC/OS UI to [1.12+v2.25.11](https://github.com/dcos/dcos-ui/releases/tag/1.12%2Bv2.25.11)

### Fixed and improved

* Docker-GC will now log to journald. (COPS-4044)

* dcos-net ignores some tcp/udp discovery ports for tasks on host network (DCOS_OSS-4395)

* Minuteman routes traffic until the first failed health check (DCOS_OSS-1954)

* dcos-net continously restarting systemd-networkd on a bare-metal server with bond interfaces (DCOS_OSS-4398)

* Lots of CRASH messages in dcos-net logs (DCOS-45161)

* Telegraf: Added configurable whitelists for labels to include in metrics (DCOS-43591)

* Make push_ops_timeout configurable through config.yaml (DCOS-45196)

* Metrics now include executor container information. (DCOS_OSS-4181)

* Docker container unable to curl its own VIP (DCOS-45115)

* Make cluster identity configurable in dcos-net (DCOS_OSS-4620)

* Number of concurrent subscribers to Mesos master operator API is now capped to 1000 by default, with a Mesos master flag to configure (DCOS_OSS-4164)

### Security updates

* Update Java to 8u192. (DCOS_OSS-4381)


## DC/OS 1.12.0 (2018-10-25)

### What's new

* Replaced the dcos-diagnostics check runner with dcos-check-runner. (DCOS_OSS-3491)

* Mesos now uses the jemalloc memory profiler by default. (DCOS_OSS-2137)

* DC/OS can now be installed with SELinux in enforcing mode with the "targeted" policy loaded. (DCOS-38953)

* Changed the Admin Router access log format for facilitating debugging and performance analysis. (DCOS_OSS-4129)

* Enabled Windows-based pkgpanda builds. (DCOS_OSS-1899)

* DC/OS Net: Support Mesos Windows Agent (DCOS_OSS-2073)

* DC/OS Net: Use Operator HTTP API (DCOS_OSS-1566)

* Admin Router: It is now possible to disable HTTP request buffering for `/service/` endpoint requests through the DCOS_SERVICE_REQUEST_BUFFERING Marathon label. (DCOS_OSS-2420)

* Admin Router: It is now possible to disable upstream request URL rewriting for `/service/` endpoint requests through the DCOS_SERVICE_REWRITE_REQUEST_URLS Marathon label. (DCOS_OSS-2420)

* Added a DC/OS API endpoint to distinguish the 'open' and 'enterprise' build variants. (DCOS_OSS-2283)

* Updated DC/OS UI to 1.12+v2.25.10 [Changelog](https://github.com/dcos/dcos-ui/releases/tag/1.12+v2.25.10)

* Updated Metronome to 0.5.0. (DCOS_OSS-2338)

* Updated OTP version to 20.3.2 (DCOS_OSS-2378)

* Updated REX-Ray version to 0.11.2 (DCOS_OSS-3597) [rexray v0.11.2](https://github.com/rexray/rexray/releases/tag/v0.11.2)

### Breaking changes

* Removed the DC/OS web installer. (DCOS_OSS-2256)

* Replaced dcos-metrics with Telegraf. (DCOS_OSS-3714)

### Fixed and improved

* Fixed race condition in Telegraf dcos_statsd input plugin. (DCOS_OSS-4096)

* Check system clock is synced before starting Exhibitor (DCOS_OSS-4287)

* Allow dcos-diagnostics bundles location to be configured (DCOS_OSS-4040)

* Add mountinfo to diagnostics bundle (DCOS_OSS_3961)

* Fixed Docker isolation iptables rule reversal on reboot. (DCOS_OSS-3697)

* Updated CNI plugins to v0.7.1. (DCOS_OSS-3841)

* Mesos: Expose memory profiling endpoints. (DCOS_OSS-2137)

* Added an API for checks at /system/checks/ on all cluster nodes. (DCOS_OSS-1406)

* Node and cluster checks are executed in parallel. (DCOS_OSS-2239)

* DC/OS Metrics: moved the prometheus producer from port 9273 to port 61091. (DCOS_OSS-2368)

* Release cosmos v0.6.0. (DCOS_OSS-2195)

* A cluster's IP detect script may be changed with a config upgrade (DCOS_OSS-2389)

* Fixed ftype=1 check for dcos-docker (DCOS_OSS-3549)

* Root Marathon support for post-installation configuration of flags and JVM settings has been improved. (DCOS_OSS-3556)

* Root Marathon heap size can be customized during installation. (DCOS_OSS-3556)

* Fix logging of dcos-checks-poststart results to the journal. (DCOS_OSS-3804)

* Get timestamp on dmesg, timedatectl, distro version, systemd unit status and pods endpoint in diagnostics bundle. (DCOS_OSS-3861)

* DC/OS Net: Logging improvements (DCOS_OSS-3929)

* DC/OS Net: Get rid of epmd (DCOS_OSS-1751)

* Upgrade OTP version (DCOS_OSS-3655)

* Marathon framework ID generation is now very conservative. [See more](https://github.com/mesosphere/marathon/blob/master/changelog.md#marathon-framework-id-generation-is-now-very-conservative) (MARATHON-8420)

* Set network interfaces as unmanaged for networkd only on coreos. (DCOS-60956)<|MERGE_RESOLUTION|>--- conflicted
+++ resolved
@@ -8,7 +8,6 @@
 
 ### Fixed and improved
 
-<<<<<<< HEAD
 * Marathon version bumped to 1.7.236
 
     * Marathon would sometimes fail to suppress offers (MARATHON-8632)
@@ -18,9 +17,7 @@
     * Include maintenance mode configuration in info Endpoint (MARATHON-8660)
     * Marathon would use resources with a disk profile when no disk profile was specified (DCOS_OSS-5211)
     * Presence of instance with TASK_UNKNOWN mesos task status causes API to fail to respond (MARATHON-8624)
-=======
 * DC/OS no longer increases the rate limit for journald logging.  Scale testing demonstrated that raising the limit overloads journald, causing problems for other components that see delayed or lost logs or, worse, hang until log buffers are read. The default of 10000 messages per 30 seconds appears to distinguish well between busy components and excessively verbose components. (DCOS-53763)
->>>>>>> cc70f41f
 
 ### Security updates
 
