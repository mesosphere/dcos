--- conflicted
+++ resolved
@@ -115,7 +115,6 @@
 
 * Adjust dcos-net (l4lb) to allow for graceful shutdown of connections by changing the VIP backend weight to `0`
   when tasks are unhealthy or enter the `TASK_KILLING` state instead of removing them. (D2IQ-61077)
-<<<<<<< HEAD
 * Set "os:linux" attribute for the Linux agents. (D2IQ-67223)
 
 #### Update Marathon to 1.10.6
@@ -141,7 +140,4 @@
 
 * Metronome jobs networking is now configurable (MARATHON-8727)
 
-* A bug was fixed in which Metronome failed to see jobs from a prior version of Metronome (MARATHON-8746)
-=======
-* Set "os:linux" attribute for the Linux agents. (D2IQ-67223)
->>>>>>> d3c470dc
+* A bug was fixed in which Metronome failed to see jobs from a prior version of Metronome (MARATHON-8746)