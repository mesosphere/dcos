--- conflicted
+++ resolved
@@ -1,11 +1,4 @@
 {
-<<<<<<< HEAD
-  "requires" : [ "java", "exhibitor" ],
-  "single_source" : {
-    "kind" : "url_extract",
-    "url" : "https://s3.amazonaws.com/downloads.mesosphere.io/metronome/builds/0.6.62-7298d33/metronome-0.6.62-7298d33.tgz",
-    "sha1" : "20a535c4163cd46b5ed37c881f0b1f8e1082921f"
-=======
   "requires": [
     "java",
     "exhibitor"
@@ -14,7 +7,7 @@
     "kind": "url_extract",
     "url": "https://s3.amazonaws.com/downloads.mesosphere.io/metronome/builds/0.6.62-7298d33/metronome-0.6.62-7298d33.tgz",
     "sha1": "20a535c4163cd46b5ed37c881f0b1f8e1082921f"
->>>>>>> e27a31b1
   },
-  "username" : "dcos_metronome"
+  "username": "dcos_metronome",
+  "state_directory": true
 }