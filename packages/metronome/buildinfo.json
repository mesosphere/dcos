{
<<<<<<< HEAD
  "requires" : [ "java", "exhibitor" ],
  "single_source" : {
    "kind" : "url_extract",
    "url" : "https://s3.amazonaws.com/downloads.mesosphere.io/metronome/builds/0.6.61-1909d54/metronome-0.6.61-1909d54.tgz",
    "sha1" : "42a5970ba69729983b55170ab87c42ee973985ed"
=======
  "requires": [
    "java",
    "exhibitor"
  ],
  "single_source": {
    "kind": "url_extract",
    "url": "https://s3.amazonaws.com/downloads.mesosphere.io/metronome/builds/0.6.61-1909d54/metronome-0.6.61-1909d54.tgz",
    "sha1": "42a5970ba69729983b55170ab87c42ee973985ed"
>>>>>>> 3acf314c
  },
  "username" : "dcos_metronome"
}<|MERGE_RESOLUTION|>--- conflicted
+++ resolved
@@ -1,11 +1,4 @@
 {
-<<<<<<< HEAD
-  "requires" : [ "java", "exhibitor" ],
-  "single_source" : {
-    "kind" : "url_extract",
-    "url" : "https://s3.amazonaws.com/downloads.mesosphere.io/metronome/builds/0.6.61-1909d54/metronome-0.6.61-1909d54.tgz",
-    "sha1" : "42a5970ba69729983b55170ab87c42ee973985ed"
-=======
   "requires": [
     "java",
     "exhibitor"
@@ -14,7 +7,7 @@
     "kind": "url_extract",
     "url": "https://s3.amazonaws.com/downloads.mesosphere.io/metronome/builds/0.6.61-1909d54/metronome-0.6.61-1909d54.tgz",
     "sha1": "42a5970ba69729983b55170ab87c42ee973985ed"
->>>>>>> 3acf314c
   },
-  "username" : "dcos_metronome"
+  "username": "dcos_metronome",
+  "state_directory": true
 }