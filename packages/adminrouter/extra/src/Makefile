--- conflicted
+++ resolved
@@ -5,12 +5,7 @@
 apply-open:
 	# We use rsync due to the fact that directory copying in the loop is
 	# confusing plain `cp`
-<<<<<<< HEAD
-	-cp -vR ${AR_OPEN_PATH}../../docker/ ../../
 	mkdir -v errorpages/ || true
-=======
-	mkdir -v resty/ errorpages/ || true
->>>>>>> 17906cda
 	for f in \
 			.flake8 \
 			.isort.cfg \
