{
<<<<<<< HEAD
  "requires" : [ "java" ],
  "single_source" : {
    "kind" : "url_extract",
    "url" : "https://s3.amazonaws.com/downloads.mesosphere.io/marathon/builds/1.8.204-5209e3183/marathon-1.8.204-5209e3183.tgz",
    "sha1" : "547f890913a1924f0c1b7729f3985f4d713da84a"
=======
  "requires": ["java"],
  "single_source": {
    "kind": "url_extract",
    "url" : "https://s3.amazonaws.com/downloads.mesosphere.io/marathon/builds/1.8.204-5209e3183/marathon-1.8.204-5209e3183.tgz",
    "sha1": "547f890913a1924f0c1b7729f3985f4d713da84a"
>>>>>>> 41a97c5e
  },
  "username" : "dcos_marathon"
}<|MERGE_RESOLUTION|>--- conflicted
+++ resolved
@@ -1,17 +1,10 @@
 {
-<<<<<<< HEAD
-  "requires" : [ "java" ],
-  "single_source" : {
-    "kind" : "url_extract",
-    "url" : "https://s3.amazonaws.com/downloads.mesosphere.io/marathon/builds/1.8.204-5209e3183/marathon-1.8.204-5209e3183.tgz",
-    "sha1" : "547f890913a1924f0c1b7729f3985f4d713da84a"
-=======
   "requires": ["java"],
   "single_source": {
     "kind": "url_extract",
     "url" : "https://s3.amazonaws.com/downloads.mesosphere.io/marathon/builds/1.8.204-5209e3183/marathon-1.8.204-5209e3183.tgz",
     "sha1": "547f890913a1924f0c1b7729f3985f4d713da84a"
->>>>>>> 41a97c5e
   },
-  "username" : "dcos_marathon"
+  "username": "dcos_marathon",
+  "state_directory": true
 }