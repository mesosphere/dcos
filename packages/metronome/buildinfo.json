{
<<<<<<< HEAD
  "requires" : [ "java", "exhibitor" ],
  "single_source" : {
    "kind" : "url_extract",
    "url" : "https://s3.amazonaws.com/downloads.mesosphere.io/metronome/builds/0.6.63-b7b4a2c/metronome-0.6.63-b7b4a2c.tgz",
    "sha1" : "e9790e183b5a902f80fb1951c5cc17f384238230"
=======
  "requires": [
    "java",
    "exhibitor"
  ],
  "single_source": {
    "kind": "url_extract",
    "url": "https://s3.amazonaws.com/downloads.mesosphere.io/metronome/builds/0.6.63-b7b4a2c/metronome-0.6.63-b7b4a2c.tgz",
    "sha1": "e9790e183b5a902f80fb1951c5cc17f384238230"
>>>>>>> 36278a62
  },
  "username" : "dcos_metronome"
}<|MERGE_RESOLUTION|>--- conflicted
+++ resolved
@@ -1,11 +1,4 @@
 {
-<<<<<<< HEAD
-  "requires" : [ "java", "exhibitor" ],
-  "single_source" : {
-    "kind" : "url_extract",
-    "url" : "https://s3.amazonaws.com/downloads.mesosphere.io/metronome/builds/0.6.63-b7b4a2c/metronome-0.6.63-b7b4a2c.tgz",
-    "sha1" : "e9790e183b5a902f80fb1951c5cc17f384238230"
-=======
   "requires": [
     "java",
     "exhibitor"
@@ -14,7 +7,7 @@
     "kind": "url_extract",
     "url": "https://s3.amazonaws.com/downloads.mesosphere.io/metronome/builds/0.6.63-b7b4a2c/metronome-0.6.63-b7b4a2c.tgz",
     "sha1": "e9790e183b5a902f80fb1951c5cc17f384238230"
->>>>>>> 36278a62
   },
-  "username" : "dcos_metronome"
+  "username": "dcos_metronome",
+  "state_directory": true
 }