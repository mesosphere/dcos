--- conflicted
+++ resolved
@@ -1,13 +1,6 @@
 {
-<<<<<<< HEAD
   "git": "https://github.com/mesosphere/dcos",
   "kind": "git",
-  "ref": "69d3f96983a141725d3192c212535279007aa7f4",
+  "ref": "401127e38ba98c3e452639923bd4d637d11813d1",
   "ref_origin": "train-145"
-=======
-  "git": "https://github.com/mellenburg/dcos",
-  "kind": "git",
-  "ref": "891127c09d4b5a5f915194ce956669e21dd4a3aa",
-  "ref_origin": "dcos-launch-azure"
->>>>>>> cd2cd8ab
 }