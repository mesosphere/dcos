Please follow the [`CHANGES.md` modification guidelines](https://github.com/dcos/dcos/wiki/CHANGES.md-guidelines). Thank you!


## DC/OS 2.1.0 (in development)


### What's new

* Switched from Oracle Java 8 to OpenJDK 8 (DCOS-54902)

* Updated DC/OS UI to [master+v2.150.2](https://github.com/dcos/dcos-ui/releases/tag/master+v2.150.2).

* The configuration option `MARATHON_ACCEPTED_RESOURCE_ROLES_DEFAULT_BEHAVIOR` replaces the config option `MARATHON_DEFAULT_ACCEPTED_RESOURCE_ROLES`. Please see the Marathon [command-line flag documentation](https://github.com/mesosphere/marathon/blob/master/docs/docs/command-line-flags.md) for a description of the flag.

* Updated to Mesos [1.10.0-dev](https://github.com/apache/mesos/blob/2a1c5d518b43be21673b2cfdf72fc2e60658a826/CHANGELOG)

* Mesos overlay networking: support dropping agents from the state. (DCOS_OSS-5536)

* Update CNI to 0.7.6

* Updated to Boost 1.65.0 (DCOS_OSS-5555)

* Admin Router: Accept nil task list from Marathon when updating cache. (DCOS_OSS-5541)

* Marathon pod instances are now included in the DC/OS diagnostic bundle (DCOS_OSS-5616)

* Replace [docker-gc](https://github.com/spotify/docker-gc) with `docker system prune`. (DCOS_OSS-5441)

* Port the Mesos Fluent Bit container logger module to Windows. (DCOS-58622)

* Port the Mesos open source metrics module to Windows. (DCOS-58008)

* Switch to Mesos Operator Streaming API in DC/OS L4LB (DCOS_OSS-5464)

<<<<<<< HEAD
* Add etcd into DC/OS. (DCOS-59004)
=======
* Update libpq to 9.6.15 (DCOS-59145)
>>>>>>> 5b554fe8

### Breaking changes

* Remove the octarine package from DC/OS. It was originally used as a proxy for the CLI but is not used for this purpose, anymore.

* DC/OS Net: wait till agents become active before fanning out Mesos tasks. (DCOS_OSS-5463)

* Remove the avro-cpp package from DC/OS. It was originally used as part of the metrics-collection framework which now relies on a different infrastructure.

* Remove the spartan package from DC/OS. Is was deprecated in 1.11 and replaced by dcos-net.

* Remove the toybox package from DC/OS. Is was used only by Spartan.

* Remove the dcos-history-service from DC/OS. (DCOS-58529)

### Fixed and improved

* Reserve all agent VTEP IPs upon recovering from replicated log. (DCOS_OSS-5626)<|MERGE_RESOLUTION|>--- conflicted
+++ resolved
@@ -32,11 +32,8 @@
 
 * Switch to Mesos Operator Streaming API in DC/OS L4LB (DCOS_OSS-5464)
 
-<<<<<<< HEAD
 * Add etcd into DC/OS. (DCOS-59004)
-=======
 * Update libpq to 9.6.15 (DCOS-59145)
->>>>>>> 5b554fe8
 
 ### Breaking changes
 
