--- conflicted
+++ resolved
@@ -1,17 +1,10 @@
 {
-<<<<<<< HEAD
-  "requires" : [ "java", "exhibitor" ],
-  "single_source" : {
-    "kind" : "url_extract",
-    "url" : "https://s3.amazonaws.com/downloads.mesosphere.io/metronome/builds/0.6.18-b4016b0/metronome-0.6.18-b4016b0.tgz",
-    "sha1" : "31e63a5796a0af7840f2f5c882dfbe3fc6dc251b"
-=======
   "requires": ["java", "exhibitor"],
   "single_source": {
     "kind": "url_extract",
     "url": "https://s3.amazonaws.com/downloads.mesosphere.io/metronome/builds/0.6.18-b4016b0/metronome-0.6.18-b4016b0.tgz",
     "sha1": "31e63a5796a0af7840f2f5c882dfbe3fc6dc251b"
->>>>>>> 86bf1666
   },
-  "username" : "dcos_metronome"
+  "username": "dcos_metronome",
+  "state_directory": true
 }