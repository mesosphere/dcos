--- conflicted
+++ resolved
@@ -1,17 +1,10 @@
 {
-<<<<<<< HEAD
-  "requires" : [ "java", "exhibitor" ],
-  "single_source" : {
-    "kind" : "url_extract",
-    "url" : "https://s3.amazonaws.com/downloads.mesosphere.io/metronome/builds/0.6.21-9055768/metronome-0.6.21-9055768.tgz",
-    "sha1" : "4d43d7dfbc8251e7e98e050d5f735995d7102106"
-=======
   "requires": ["java", "exhibitor"],
   "single_source": {
     "kind": "url_extract",
     "url": "https://s3.amazonaws.com/downloads.mesosphere.io/metronome/builds/0.6.21-9055768/metronome-0.6.21-9055768.tgz",
     "sha1": "4d43d7dfbc8251e7e98e050d5f735995d7102106"
->>>>>>> 33ada688
   },
-  "username" : "dcos_metronome"
+  "username": "dcos_metronome",
+  "state_directory": true
 }