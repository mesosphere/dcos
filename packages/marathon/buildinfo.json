{
  "requires" : [ "java" ],
  "single_source" : {
    "kind" : "url_extract",
<<<<<<< HEAD
    "url" : "https://s3.amazonaws.com/downloads.mesosphere.io/marathon/builds/1.9.71-3b6769765/marathon-1.9.71-3b6769765.tgz",
    "sha1" : "bb530a7458be4e1421e64ac5c7b079b2a2f2faa7"
=======
    "url": "https://downloads.mesosphere.io/marathon/builds/1.9.71-3b6769765/marathon-1.9.71-3b6769765.tgz",
    "sha1": "bb530a7458be4e1421e64ac5c7b079b2a2f2faa7"
>>>>>>> a24f1379
  },
  "username" : "dcos_marathon"
}<|MERGE_RESOLUTION|>--- conflicted
+++ resolved
@@ -2,13 +2,9 @@
   "requires" : [ "java" ],
   "single_source" : {
     "kind" : "url_extract",
-<<<<<<< HEAD
-    "url" : "https://s3.amazonaws.com/downloads.mesosphere.io/marathon/builds/1.9.71-3b6769765/marathon-1.9.71-3b6769765.tgz",
-    "sha1" : "bb530a7458be4e1421e64ac5c7b079b2a2f2faa7"
-=======
     "url": "https://downloads.mesosphere.io/marathon/builds/1.9.71-3b6769765/marathon-1.9.71-3b6769765.tgz",
     "sha1": "bb530a7458be4e1421e64ac5c7b079b2a2f2faa7"
->>>>>>> a24f1379
   },
-  "username" : "dcos_marathon"
+  "username": "dcos_marathon",
+  "state_directory": true
 }