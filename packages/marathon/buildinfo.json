{
<<<<<<< HEAD
  "requires" : [ "java" ],
  "single_source" : {
    "kind" : "url_extract",
    "url" : "https://s3.amazonaws.com/downloads.mesosphere.io/marathon/builds/1.10.5-6f2a6aec4/marathon-1.10.5-6f2a6aec4.tgz",
    "sha1" : "bb8bdc4583e2841d291a2f0d44bbccdba28a1b11"
=======
  "requires": [
    "java"
  ],
  "single_source": {
    "kind": "url_extract",
    "url": "https://s3.amazonaws.com/downloads.mesosphere.io/marathon/builds/1.10.5-6f2a6aec4/marathon-1.10.5-6f2a6aec4.tgz",
    "sha1": "bb8bdc4583e2841d291a2f0d44bbccdba28a1b11"
>>>>>>> 056b08de
  },
  "username" : "dcos_marathon"
}<|MERGE_RESOLUTION|>--- conflicted
+++ resolved
@@ -1,11 +1,4 @@
 {
-<<<<<<< HEAD
-  "requires" : [ "java" ],
-  "single_source" : {
-    "kind" : "url_extract",
-    "url" : "https://s3.amazonaws.com/downloads.mesosphere.io/marathon/builds/1.10.5-6f2a6aec4/marathon-1.10.5-6f2a6aec4.tgz",
-    "sha1" : "bb8bdc4583e2841d291a2f0d44bbccdba28a1b11"
-=======
   "requires": [
     "java"
   ],
@@ -13,7 +6,7 @@
     "kind": "url_extract",
     "url": "https://s3.amazonaws.com/downloads.mesosphere.io/marathon/builds/1.10.5-6f2a6aec4/marathon-1.10.5-6f2a6aec4.tgz",
     "sha1": "bb8bdc4583e2841d291a2f0d44bbccdba28a1b11"
->>>>>>> 056b08de
   },
-  "username" : "dcos_marathon"
+  "username": "dcos_marathon",
+  "state_directory": true
 }