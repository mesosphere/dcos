## DC/OS 1.11.5

<<<<<<< HEAD

### Notable changes


### Fixed and improved

* Consolidated Exhibitor startup script to abort when the IP address returned by 'ip-detect' is not contained in the known master IP address list. This fixes issues arising from transient errors in the 'ip-detect' script. (COPS-3195)

* Fixed Docker isolation iptables rule reversal on reboot. (DCOS_OSS-3697)

* Updated CNI plugins to v0.7.1. (DCOS_OSS-3841)

### Security updates

* Update Java to 8u181. (DCOS_OSS-3932)
=======
### Security updates

* Prevent dcos-history leaking auth tokens (DCOS-40373)
>>>>>>> 3df0d781


## DC/OS 1.11.4


### Notable changes

* Updated REX-Ray version to 0.11.2 (DCOS_OSS-3597) [rexray v0.11.2](https://github.com/rexray/rexray/releases/tag/v0.11.2)
* Updated to [DC/OS UI 1.11+v1.17.0](https://github.com/dcos/dcos-ui/blob/1.11+v1.17.0/CHANGELOG.md)


### Fixed and improved

* Admin Router: Change 'access_log' syslog facility from 'local7' to 'daemon'. (DCOS_OSS-3793)

* L4LB unstable when something is deployed in the cluster (DCOS_OSS-3602)

* Prevent metric names beginning with a number in prometheus output (DCOS_OSS-2360)

* Add task labels as tags on container metrics (DCOS_OSS-3304)

* Increase the mesos agent response timeout for dcos-metrics (DCOS-37452)

* Prevent cosmos-specific labels being sent as metrics tags (DCOS-37451)

* Improve the way statsd timers are handled in dcos-metrics (DCOS-38083)

* Fix logging of dcos-checks-poststart results to the journal. (DCOS_OSS-3804)

* CNI module now stores configuration on a tmpfs dir, allocated IP addresses are recycled upon agent reboot. (DCOS_OSS-3750)

* Add debug route to metrics API (DCOS-37454)

### Security updates


## DC/OS 1.11.3


### Notable changes

* Support for CoreOS 1688.4.0, 1688.5.3. (DCOS_OSS-2417, DCOS_OSS-3548)

* Updated to [DC/OS UI 1.11+v1.14.0](https://github.com/dcos/dcos-ui/blob/1.11+v1.14.0/CHANGELOG.md)

* Updated to [Marathon 1.6.496](https://github.com/dcos/dcos/pull/2678).


### Fixed and improved

* Added check in custom installer for ftype=1 on Mesos and Docker work directories if using XFS. (COPS-3158)

* Increase the limit of Cosmos

* DCOS Cosmos: Increase the limit of max-payload size at /v2/apps Marathon end point. (DCOS-34435)

* Root Marathon support for post-installation configuration of flags and JVM settings has been improved. (DCOS_OSS-3556)

* Root Marathon heap size can be customized during installation. (DCOS_OSS-3556)

### Security updates


## DC/OS 1.11.2


### Notable changes

* Updated to [Mesos 1.5.1-dev](https://github.com/mesosphere/mesos/blob/27d91e1fe46f09b2c74f2dc4efe4f58ae59ae0a8/CHANGELOG).

* Updated to [Marathon 1.6.392](https://github.com/dcos/dcos/pull/2678).

* Updated to [Metronome 0.4.2](https://github.com/dcos/metronome/releases/tag/v0.4.2).


### Fixed and improved

* Updated DC/OS UI to [1.11+v1.14.0](https://github.com/dcos/dcos-ui/blob/1.11+v1.14.0/CHANGELOG.md)

* DC/OS Metrics: metric names are now sanitized for better compatibility with Prometheus. (DCOS_OSS-2360)

* Reverted the Marathon configuration change for GPU resources which was introduced with the 1.11.1 release. (MARATHON-8090)

* The IP detect script and fault domain detect script may now be changed with a config upgrade. (DCOS-21611)

* Upgraded Erlang/OTP runtime to address a race condition in TLS connection establishment. (DCOS_OSS-2378)

* Consolidated pkgpanda's package download method. (DCOS_OSS-2317)

* Consolidated the Exhibitor bootstrapping shortcut by atomically reading and writing the ZooKeeper PID file. (DCOS-14199)

* Increased the Mesos executor reregistration timeout to consolidate an agent failover scenario. (DCOS_OSS-2335)

* DC/OS UI: incorporated [multiple](https://github.com/dcos/dcos/pull/2799) fixes and improvements.


### Security updates

* Admin Router on the DC/OS master nodes now does not support TLS 1.1 and the 3DES bulk encryption algorithm anymore by default. (DCOS-21958)


## DC/OS 1.11.1


### Notable changes

* Updated to [Mesos 1.5.1-dev](https://github.com/mesosphere/mesos/blob/b2eeb11ede805a7830cd6fb796d0b21a647aba04/CHANGELOG).

* Updated to [Marathon 1.6.352](https://github.com/mesosphere/marathon/releases).

* Updated to [Metronome 0.4.1](https://github.com/dcos/metronome/releases/tag/v0.4.1).

* Added support for CoreOS 1632.2.1. (DCOS_OSS-2130)

* Moved Prometheus producer to port 61091. (DCOS-21545)


### Fixed and improved

* DC/OS checks: Update checks timeout

* Admin Router: Fixed a bug where Mesos leader changes would not be picked up (leading to unexpected 404 HTTP responses when using the service endpoint). (DCOS-21451)

* Networking: Landed performance improvements and bug fixes in [lashup](https://github.com/dcos/lashup). (DCOS_OSS-2229)

* Networking: Enhanced compatibility with Kubernetes. (DCOS-21486)

* DC/OS checks: Fixed handling of the --detect-ip flag. (DCOS_OSS-1878)

* DC/OS checks: Fixed a bug where a command timeout was treated as a failed check. (DCOS_OSS-2247)

* Cosmos: Improved readability on user-facing messages during service uninstallation. (DCOS_OSS-2087)

* Cosmos: Updated package-manager.yaml to fix a schema error in the package management API. (DCOS_OSS-1759)

* Cosmos: Fixed a crash upon uninstalling Marathon apps that don't define `env`. (DCOS-21374)

* DC/OS UI: Improved error handling when consuming the Mesos event streaming HTTP API. (DCOS-21337)

* DC/OS UI: Fixed file navigation when browsing task sandbox. (DCOS-21266)

* DC/OS UI: Fixed a scenario in which the services tab crashed after uninstalling a service. (DCOS-21128)

* DC/OS UI: Implemented a region picker for region awareness. (INFINITY-3358)

* DC/OS UI: Fixed a TypeError upon service uninstallation. (DCOS-21359)

* DC/OS UI: Added a placement constraint validator to the service creation view. (DCOS-19648)

* DC/OS log: consolidated handling of journald log file rotation. (DCOS_OSS-2132)

* DC/OS CLI: Fixed rare situations where dcos task --follow task might crash. (DCOS_OSS-2292)

* Fixed an edge case as of which the history service would crash-loop. (DCOS_OSS-2210)

* Consolidated Marathon's configuration in DC/OS for GPU resources. (MARATHON-8090)

* Improved error reporting when sanity checks fail after an upgrade. (DCOS_OSS-2028)

* Introduced 'minimal DC/OS version' when installing universe packages (e.g., cannot install a package which requires DC/OS 1.11 on DC/OS 1.10). (DCOS-21305)


### Security updates

* Mesos does not expose ZooKeeper credentials anymore via its state JSON document. (DCOS_OSS-2162)

* Updated cURL to version 7.59. (DCOS-21557)

* Updated OpenSSL to version 1.0.2n. (DCOS_OSS-1903)


## DC/OS 1.11.0


### What's new


### Breaking changes<|MERGE_RESOLUTION|>--- conflicted
+++ resolved
@@ -1,6 +1,4 @@
 ## DC/OS 1.11.5
-
-<<<<<<< HEAD
 
 ### Notable changes
 
@@ -16,11 +14,8 @@
 ### Security updates
 
 * Update Java to 8u181. (DCOS_OSS-3932)
-=======
-### Security updates
 
 * Prevent dcos-history leaking auth tokens (DCOS-40373)
->>>>>>> 3df0d781
 
 
 ## DC/OS 1.11.4
