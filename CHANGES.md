Please follow the [`CHANGES.md` modification guidelines](https://github.com/dcos/dcos/wiki/CHANGES.md-guidelines). Thank you!


## DC/OS 2.1.0-beta2 (in development)


### What's new

* Upgrade coreOS AMIs (D2IQ-64271)
* Added a new configuration option `mesos_http_executors_domain_sockets`, which will cause the mesos-agent to use
  domain sockets when communicating with executors. While this change should not have any visible impact on users
  in itself, it does enable administrators to write firewall rules blocking unauthorized access to the agent port
  5051 since access to this will not be required anymore for executors to work.

* Switched from Oracle Java 8 to OpenJDK 8 (DCOS-54902)

* Updated DC/OS UI to [v3.0.7](https://github.com/dcos/dcos-ui/releases/tag/v3.0.7).

* The configuration option `MARATHON_ACCEPTED_RESOURCE_ROLES_DEFAULT_BEHAVIOR` replaces the config option `MARATHON_DEFAULT_ACCEPTED_RESOURCE_ROLES`. Please see the Marathon [command-line flag documentation](https://github.com/mesosphere/marathon/blob/master/docs/docs/command-line-flags.md) for a description of the flag.

* Updated to Mesos [1.10.0-dev](https://github.com/apache/mesos/blob/12e5e870c38681bfc0455960f89a41127dac3daf/CHANGELOG)

* Mesos overlay networking: support dropping agents from the state. (DCOS_OSS-5536)

* Update CNI to 0.7.6

* Updated to Boost 1.65.0 (DCOS_OSS-5555)

* Admin Router: Accept nil task list from Marathon when updating cache. (DCOS_OSS-5541)

* Marathon pod instances are now included in the DC/OS diagnostic bundle (DCOS_OSS-5616)

* Replace [docker-gc](https://github.com/spotify/docker-gc) with `docker system prune`. (DCOS_OSS-5441)

* Port the Mesos Fluent Bit container logger module to Windows. (DCOS-58622)

* Port the Mesos open source metrics module to Windows. (DCOS-58008)

* Add etcd into DC/OS. (DCOS-59004)

* Add etcd metrics into the DC/OS Telegraf Pipeline. (D2IQ-61004)

* Update libpq to 9.6.15 (DCOS-59145)

* Enable proxing of gRPC requests through Admin Router (DCOS-59091)

* Calico in DC/OS: introduced Calico networking into DC/OS, and provided network policy support (DCOS-58413)

* The config option `calico_network_cidr` can be set to a valid IPv4 CIDR range for Calico networks to use (default 172.29.0.0/16) (DCOS-60734)

* Updated DC/OS UI to [master+v2.154.16](https://github.com/dcos/dcos-ui/releases/tag/master+v2.154.16).

<<<<<<< HEAD
=======
* Calico network: When using the Universal Runtime Engine, the contents of the `DCOS_SPACE`  network label will be compressed to `<7-char hash>...<last 53 chars>` if it is longer than 63 characters. (D2IQ-62219)
>>>>>>> 5dd29bca

### Breaking changes

* Remove the octarine package from DC/OS. It was originally used as a proxy for the CLI but is not used for this purpose, anymore.

* DC/OS Net: wait till agents become active before fanning out Mesos tasks. (DCOS_OSS-5463)

* Remove the avro-cpp package from DC/OS. It was originally used as part of the metrics-collection framework which now relies on a different infrastructure.

* Remove the spartan package from DC/OS. Is was deprecated in 1.11 and replaced by dcos-net.

* Remove the toybox package from DC/OS. Is was used only by Spartan.

* Remove the dcos-history-service from DC/OS. (DCOS-58529)

* New format for Admin Router access logs. (D2IQ-43957, DCOS-59598, D2IQ-62839)

* Update OpenResty to 1.15.8.2. (DCOS-61159)

### Fixed and improved

* Reserve all agent VTEP IPs upon recovering from replicated log. (DCOS_OSS-5626)

* Set network interfaces as unmanaged for networkd only on coreos. (DCOS-60956)
* Allow Admin Router to accept files up to 32GB, such as for uploading large packages to Package Registry. (DCOS-61233)
* Update Kazoo to version 2.6.1. (DCOS-63065)

* Updated dcos-config.yaml to support some Mesos Flags. (DCOS-59021)

* Fix Telegraf migration when no containers present. (D2IQ-64507)

* Update OpenSSL to 1.1.1d. (D2IQ-65604)

* Marathon updated to 1.9.136

    * /v2/tasks plaintext output in Marathon 1.5 returned container network endpoints in an unusable way (MARATHON-8721)

    * Marathon launched too many tasks. (DCOS_OSS-5679)

    * Marathon used to omit pod status report with tasks in `TASK_UNKOWN` state. (MARATHON-8710)

    * With UnreachableStrategy, setting `expungeAfterSeconds` and `inactiveAfterSeconds` to the same value will cause the
      instance to be expunged immediately; this helps with `GROUP_BY` or `UNIQUE` constraints. (MARATHON-8719)

    * Marathon was checking authorization for unrelated apps when performing a kill-and-scale operations; this has been resolved. (MARATHON-8731)
* Update Metronome to 0.6.41

    * There was a case where regex validation of project ids was ineffecient for certain inputs. The regex has been optimized. (MARATHON-8730)<|MERGE_RESOLUTION|>--- conflicted
+++ resolved
@@ -50,10 +50,7 @@
 
 * Updated DC/OS UI to [master+v2.154.16](https://github.com/dcos/dcos-ui/releases/tag/master+v2.154.16).
 
-<<<<<<< HEAD
-=======
 * Calico network: When using the Universal Runtime Engine, the contents of the `DCOS_SPACE`  network label will be compressed to `<7-char hash>...<last 53 chars>` if it is longer than 63 characters. (D2IQ-62219)
->>>>>>> 5dd29bca
 
 ### Breaking changes
 
