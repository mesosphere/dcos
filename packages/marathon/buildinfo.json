{
<<<<<<< HEAD
  "requires" : [ "java" ],
  "single_source" : {
    "kind" : "url_extract",
    "url" : "https://s3.amazonaws.com/downloads.mesosphere.io/marathon/builds/1.10.7-caaf049dc/marathon-1.10.7-caaf049dc.tgz",
    "sha1" : "ec219e3c4566b0bf76af18199e401ae4efa7bd80"
=======
  "requires": [
    "java"
  ],
  "single_source": {
    "kind": "url_extract",
    "url": "https://s3.amazonaws.com/downloads.mesosphere.io/marathon/builds/1.10.6-4303d3859/marathon-1.10.6-4303d3859.tgz",
    "sha1": "f29d66d7fc702a34f07a53f8cff55e4b7e02e9f6"
>>>>>>> 854ebd3e
  },
  "username" : "dcos_marathon"
}<|MERGE_RESOLUTION|>--- conflicted
+++ resolved
@@ -1,11 +1,4 @@
 {
-<<<<<<< HEAD
-  "requires" : [ "java" ],
-  "single_source" : {
-    "kind" : "url_extract",
-    "url" : "https://s3.amazonaws.com/downloads.mesosphere.io/marathon/builds/1.10.7-caaf049dc/marathon-1.10.7-caaf049dc.tgz",
-    "sha1" : "ec219e3c4566b0bf76af18199e401ae4efa7bd80"
-=======
   "requires": [
     "java"
   ],
@@ -13,7 +6,7 @@
     "kind": "url_extract",
     "url": "https://s3.amazonaws.com/downloads.mesosphere.io/marathon/builds/1.10.6-4303d3859/marathon-1.10.6-4303d3859.tgz",
     "sha1": "f29d66d7fc702a34f07a53f8cff55e4b7e02e9f6"
->>>>>>> 854ebd3e
   },
-  "username" : "dcos_marathon"
+  "username": "dcos_marathon",
+  "state_directory": true
 }